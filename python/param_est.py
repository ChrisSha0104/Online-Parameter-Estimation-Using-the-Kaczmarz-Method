import math
import matplotlib.pyplot as plt
import autograd.numpy as np
import autograd.numpy as sqrt
from autograd.numpy.linalg import norm
from autograd.numpy.linalg import inv
from autograd import jacobian
from autograd.test_util import check_grads
from collections import deque
np.set_printoptions(precision=4, suppress=True)
# Note: autograd does not work with np.block

from quadrotor_dynamics import Quadrotor
from double_pendulum_dynamics import DoublePendulum
from double_pen_LQR import LQRController_pen
from LQR_controller import LQRController
from estimation_methods import *
from utilities import *

import argparse


class OnlineParamEst:
    def __init__(self):
        # Quadrotor Tasks:
        self.quadrotor = Quadrotor()
        self.quadrotor_controller = LQRController(self.quadrotor.delta_x_quat)
        self.double_pendulum =  DoublePendulum() 
        self.double_pendulum_controller = LQRController_pen() #TODO: use one controller

    def simulate_quadrotor_hover_with_Naive_MPC(self, update_status: str, NSIM: int =200):
        np.set_printoptions(suppress=False, precision=10)
        # initialize quadrotor parameters
        Ixx, Iyy, Izz = self.quadrotor.J[0,0], self.quadrotor.J[1,1], self.quadrotor.J[2,2]
        Ixy, Ixz, Iyz = self.quadrotor.J[0,1], self.quadrotor.J[0,2], self.quadrotor.J[1,2]
        theta = np.array([self.quadrotor.mass,Ixx,Ixy,Ixz,Iyy,Iyz,Izz])
        
        # get tasks goals
        x_nom, u_nom = self.quadrotor.get_hover_goals(theta)
        Anp, Bnp = self.quadrotor.get_linearized_dynamics(x_nom, u_nom, theta)
        Q, R = self.quadrotor_controller.get_QR_bryson()
        self.quadrotor_controller.update_linearized_dynamics(Anp, Bnp, Q, R)

        # randomly perturb initial state
        x0 = np.copy(x_nom)
        x0[0:3] += np.array([0.2, 0.2, -0.2])  # disturbed initial position
        x0[3:7] = self.quadrotor.rptoq(np.array([1.0, 0.0, 0.0]))  # disturbed initial attitude #TODO: move math methods to utilities class
        print("Perturbed Intitial State: ")
        print(x0)

        x_all = []
        u_all = []
        theta_all = []

        x_curr = np.copy(x0)
        x_prev = np.copy(x0)

        change_params = False
        changing_steps = [100] #np.random.choice(range(20,180),size=3, replace=False)

        # simulate the dynamics with the LQR controller
        for i in range(NSIM):
            # change mass
            if i in changing_steps:
                update_scale = np.random.uniform(1,2)
                theta *= update_scale

            # MPC controller
            if update_status == "immediate_update":
                if i in changing_steps:
                    x_nom, u_nom = self.quadrotor.get_hover_goals(theta)
                    Anp, Bnp = self.quadrotor.get_linearized_dynamics(x_nom, u_nom, theta)
                    self.quadrotor_controller.update_linearized_dynamics(Anp, Bnp, Q, R)
                u_curr = self.quadrotor_controller.compute(x_curr, x_nom, u_nom)
            elif update_status == "never_update":
                u_curr = self.quadrotor_controller.compute(x_curr, x_nom, u_nom)
            elif update_status == "late_update":
                if i == 120: # TODO: hardcoded
                    x_nom, u_nom = self.quadrotor.get_hover_goals(theta)
                    Anp, Bnp = self.quadrotor.get_linearized_dynamics(x_nom, u_nom, theta)
                    self.quadrotor_controller.update_linearized_dynamics(Anp, Bnp, Q, R)
                u_curr = self.quadrotor_controller.compute(x_curr, x_nom, u_nom)
            else:
                print("invalid update status. Choose from 'immediate_update', 'never_update', or 'late_update'.")
                exit()

            print("step: ", i, "\n", 
                  "u_k: ", u_curr, "\n", 
                  "x_k: ", x_prev[:3], "\n", 
                  "theta_k: ", theta, "\n", 
                  )

            # postponing the dynamics model by telling it the correct parameters after several steps
            x_prev = x_curr
            x_curr = self.quadrotor.quad_dynamics_rk4(x_curr, u_curr, theta)

            x_curr = x_curr.reshape(x_curr.shape[0]).tolist()
            u_curr = u_curr.reshape(u_curr.shape[0]).tolist()

            x_all.append(x_curr)
            u_all.append(u_curr)
            theta_all.append(theta.copy())
        return x_all, u_all, theta_all 
    
    def simulate_quadrotor_hover_with_RLS(self, NSIM: int =200): #TODO: add RLS parameters here!
        # initialize quadrotor parameters
        np.set_printoptions(suppress=False, precision=10)
        Ixx, Iyy, Izz = self.quadrotor.J[0,0], self.quadrotor.J[1,1], self.quadrotor.J[2,2]
        Ixy, Ixz, Iyz = self.quadrotor.J[0,1], self.quadrotor.J[0,2], self.quadrotor.J[1,2]
        # theta = np.array([self.quadrotor.mass,Ixx,Ixy,Ixz,Iyy,Iyz,Izz])
        theta = np.array([Ixx,Ixy,Ixz,Iyy,Iyz,Izz])
        theta_hat = theta.copy()
        
        # get tasks goals
        x_nom, u_nom = self.quadrotor.get_hover_goals()
        Anp, Bnp = self.quadrotor.get_linearized_dynamics(x_nom, u_nom, theta)
        Q, R = self.quadrotor_controller.get_QR_bryson()
        self.quadrotor_controller.update_linearized_dynamics(Anp, Bnp, Q, R)

        # randomly perturb initial state
        x0 = np.copy(x_nom)
        x0[0:3] += np.array([0.2, 0.2, -0.2])  # disturbed initial position
        x0[3:7] = self.quadrotor.rptoq(np.array([1.0, 0.0, 0.0]))  # disturbed initial attitude #TODO: move math methods to utilities class
        print("Perturbed Intitial State: ")
        print(x0)

        # get initial control and state
        u_curr = self.quadrotor_controller.compute(x0, x_nom, u_nom)
        x_curr = np.copy(x0)

        x_all = []
        u_all = []
        theta_all = []
        theta_hat_all = []

        changing_steps = [50]#np.random.choice(range(20,180),size=2, replace=False)
 
        rls = RLS(num_params=6)
        n = 10
        A_tot = np.zeros((3*n,6))
        b_tot = np.zeros((3*n,1))

        # simulate the dynamics with the LQR controller
        for i in range(NSIM):
            # noising the parameters
            # if i % 10 == 0:
            #     theta += np.random.normal(0, process_noise_std, size=theta.shape)

            # Change system parameters at specific step
            if i in changing_steps:
                update_scale = np.random.uniform(2, 4, size=theta[0:2].shape)
                theta[0:2] *= update_scale

            # update goals
            x_nom, u_nom = self.quadrotor.get_hover_goals()
            Anp, Bnp = self.quadrotor.get_linearized_dynamics(x_nom, u_nom, theta_hat)
            self.quadrotor_controller.update_linearized_dynamics(Anp, Bnp, Q, R)

            # compute controls
            u_curr = self.quadrotor_controller.compute(x_curr, x_nom, u_nom)                    # at t=k

            # step
            process_noise_std = 0.05 * np.abs(x_curr)  # Process noise

            x_curr = self.quadrotor.quad_dynamics_rk4(x_curr, u_curr, theta)+ np.random.normal(0, process_noise_std, size=(13,))       # at t=k+1
            # formulate measurement model
            A = self.quadrotor.get_data_matrix(x_curr, self.quadrotor.quad_dynamics(x_curr, u_curr, theta))
            b = self.quadrotor.get_force_vector(x_curr, u_curr, theta)
            measurement_noise_std = 0.05 * np.abs(b)
            b += np.random.normal(0, measurement_noise_std, size = b.shape)

            A_tot = np.roll(A_tot, shift=3, axis=0)
            A_tot[:3] = A
            b_tot = np.roll(b_tot, shift=3, axis=0)
            b_tot[:3] = b

            if i % 5 == 0 and i > 0:
                theta_hat = rls.iterate(A_tot,b_tot).reshape(-1,)
            
            # print(A@(theta.reshape(-1,1)))
            # print(b)

            # print("step: ", i, "\n", 
                # "prediction_err: ", np.linalg.norm(theta-theta_hat)/7, "\n"
                #   )


            x_curr = x_curr.reshape(x_curr.shape[0]).tolist() #TODO: x one step in front of controls
            u_curr = u_curr.reshape(u_curr.shape[0]).tolist()

            x_all.append(x_curr)
            u_all.append(u_curr)
            theta_all.append(theta.copy())
            theta_hat_all.append(theta_hat.copy())

        return x_all, u_all, theta_all, theta_hat_all
    
    def simulate_quadrotor_hover_with_KF(self, NSIM: int =200): #TODO: add RLS parameters here!
        # initialize quadrotor parameters
        np.set_printoptions(suppress=False, precision=10)
        Ixx, Iyy, Izz = self.quadrotor.J[0,0], self.quadrotor.J[1,1], self.quadrotor.J[2,2]
        Ixy, Ixz, Iyz = self.quadrotor.J[0,1], self.quadrotor.J[0,2], self.quadrotor.J[1,2]
        # theta = np.array([self.quadrotor.mass,Ixx,Ixy,Ixz,Iyy,Iyz,Izz])
        theta = np.array([Ixx,Ixy,Ixz,Iyy,Iyz,Izz])
        theta_hat = theta.copy()
        
        # get tasks goals
        x_nom, u_nom = self.quadrotor.get_hover_goals()
        Anp, Bnp = self.quadrotor.get_linearized_dynamics(x_nom, u_nom, theta_hat)
        Q, R = self.quadrotor_controller.get_QR_bryson()
        self.quadrotor_controller.update_linearized_dynamics(Anp, Bnp, Q, R)

        # randomly perturb initial state
        x0 = np.copy(x_nom)
        x0[0:3] += np.array([0.2, 0.2, -0.2])  # disturbed initial position
        x0[3:7] = self.quadrotor.rptoq(np.array([1.0, 0.0, 0.0]))  # disturbed initial attitude #TODO: move math methods to utilities class
        print("Perturbed Intitial State: ")
        print(x0)

        # get initial control and state
        u_curr = self.quadrotor_controller.compute(x0, x_nom, u_nom)
        x_curr = np.copy(x0)

        x_all = []
        u_all = []
        theta_all = []
        theta_hat_all = []

        changing_steps = [50]#np.random.choice(range(20,180),size=2, replace=False)

        n = 10
        A_tot = np.zeros((3*n,6))
        b_tot = np.zeros((3*n,1))
        Q_ekf = 1e-4 * np.eye(len(theta))
        R_ekf = 1e-4 * np.eye(3*n)


        kf = EKF(num_params=6, process_noise=Q_ekf, measurement_noise=R_ekf)

        # simulate the dynamics with the LQR controller
        for i in range(NSIM):
            # noising the parameters
            # if i % 10 == 0:
            #     theta += np.random.normal(0, process_noise_std, size=theta.shape)

            # Change system parameters at specific step
            if i in changing_steps:
                update_scale = np.random.uniform(2, 4)
                theta[0] *= update_scale

            # update goals
            x_nom, u_nom = self.quadrotor.get_hover_goals()
            Anp, Bnp = self.quadrotor.get_linearized_dynamics(x_nom, u_nom, theta_hat)
            self.quadrotor_controller.update_linearized_dynamics(Anp, Bnp, Q, R)

            # compute controls
            u_curr = self.quadrotor_controller.compute(x_curr, x_nom, u_nom)                    # at t=k

            # step
            process_noise_std = 0.05 * np.abs(x_curr)  # Process noise

            x_curr = self.quadrotor.quad_dynamics_rk4(x_curr, u_curr, theta)+ np.random.normal(0, process_noise_std, size=(13,))       # at t=k+1
            # formulate measurement model
            A = self.quadrotor.get_data_matrix(x_curr, self.quadrotor.quad_dynamics(x_curr, u_curr, theta))
            b = self.quadrotor.get_force_vector(x_curr, u_curr, theta)
            measurement_noise_std = 0.05 * np.abs(b)
            b += np.random.normal(0, measurement_noise_std, size = b.shape)

            A_tot = np.roll(A_tot, shift=3, axis=0)
            A_tot[:3] = A
            b_tot = np.roll(b_tot, shift=3, axis=0)
            b_tot[:3] = b

            if i % 5 == 0 and i > 0:
                theta_hat = kf.iterate(A_tot,b_tot).reshape(-1,)
            
            # print(A@(theta.reshape(-1,1)))
            # print(b)

            # print("step: ", i, "\n", 
                # "prediction_err: ", np.linalg.norm(theta-theta_hat)/7, "\n"
                #   )


            x_curr = x_curr.reshape(x_curr.shape[0]).tolist() #TODO: x one step in front of controls
            u_curr = u_curr.reshape(u_curr.shape[0]).tolist()

            x_all.append(x_curr)
            u_all.append(u_curr)
            theta_all.append(theta.copy())
            theta_hat_all.append(theta_hat.copy())

        return x_all, u_all, theta_all, theta_hat_all
    
    def simulate_quadrotor_hover_with_no_estimation(self, NSIM: int =200): #TODO: add RLS parameters here!
        # initialize quadrotor parameters
        np.set_printoptions(suppress=False, precision=10)
        Ixx, Iyy, Izz = self.quadrotor.J[0,0], self.quadrotor.J[1,1], self.quadrotor.J[2,2]
        Ixy, Ixz, Iyz = self.quadrotor.J[0,1], self.quadrotor.J[0,2], self.quadrotor.J[1,2]
        # theta = np.array([self.quadrotor.mass,Ixx,Ixy,Ixz,Iyy,Iyz,Izz])
        theta = np.array([Ixx,Ixy,Ixz,Iyy,Iyz,Izz])
        theta_hat = theta.copy()
        
        # get tasks goals
        x_nom, u_nom = self.quadrotor.get_hover_goals()
        Anp, Bnp = self.quadrotor.get_linearized_dynamics(x_nom, u_nom, theta_hat)
        Q, R = self.quadrotor_controller.get_QR_bryson()
        self.quadrotor_controller.update_linearized_dynamics(Anp, Bnp, Q, R)

        # randomly perturb initial state
        x0 = np.copy(x_nom)
        x0[0:3] += np.array([0.2, 0.2, -0.2])  # disturbed initial position
        x0[3:7] = self.quadrotor.rptoq(np.array([1.0, 0.0, 0.0]))  # disturbed initial attitude #TODO: move math methods to utilities class
        print("Perturbed Intitial State: ")
        print(x0)

        # get initial control and state
        u_curr = self.quadrotor_controller.compute(x0, x_nom, u_nom)
        x_curr = np.copy(x0)

        x_all = []
        u_all = []
        theta_all = []
        theta_hat_all = []

        changing_steps = [50]#np.random.choice(range(20,180),size=2, replace=False)
 
        kf = EKF(num_params=6, measurement_noise=np.random.normal(0, 1e-6, size = (30,1)), process_noise=np.random.normal(0, 1e-6, size = (30,6)))
        n = 10
        A_tot = np.zeros((3*n,6))
        b_tot = np.zeros((3*n,1))

        # simulate the dynamics with the LQR controller
        for i in range(NSIM):
            # noising the parameters
            # if i % 10 == 0:
            #     theta += np.random.normal(0, process_noise_std, size=theta.shape)

            # Change system parameters at specific step
            if i in changing_steps:
                update_scale = np.random.uniform(2, 4)
                theta *= update_scale

            # update goals
            x_nom, u_nom = self.quadrotor.get_hover_goals()
            Anp, Bnp = self.quadrotor.get_linearized_dynamics(x_nom, u_nom, theta_hat)
            self.quadrotor_controller.update_linearized_dynamics(Anp, Bnp, Q, R)

            # compute controls
            u_curr = self.quadrotor_controller.compute(x_curr, x_nom, u_nom)                    # at t=k

            # step
            process_noise_std = 0.05 * np.abs(x_curr)  # Process noise

            x_curr = self.quadrotor.quad_dynamics_rk4(x_curr, u_curr, theta)+ np.random.normal(0, process_noise_std, size=(13,))       # at t=k+1
            
            # print(A@(theta.reshape(-1,1)))
            # print(b)

            print("step: ", i, "\n", 
                # "prediction_err: ", np.linalg.norm(theta-theta_hat)/7, "\n"
                  )


            x_curr = x_curr.reshape(x_curr.shape[0]).tolist() #TODO: x one step in front of controls
            u_curr = u_curr.reshape(u_curr.shape[0]).tolist()

            x_all.append(x_curr)
            u_all.append(u_curr)
            theta_all.append(theta.copy())
            theta_hat_all.append(theta_hat.copy())

        return x_all, u_all, theta_all, theta_hat_all
    
<<<<<<< HEAD
=======
    def simulate_quadrotor_hover_with_EKF(self, NSIM: int =200): #TODO: add RLS parameters here!
        # initialize quadrotor parameters
        np.set_printoptions(suppress=False, precision=10)
        Ixx, Iyy, Izz = self.quadrotor.J[0,0], self.quadrotor.J[1,1], self.quadrotor.J[2,2]
        Ixy, Ixz, Iyz = self.quadrotor.J[0,1], self.quadrotor.J[0,2], self.quadrotor.J[1,2]
        # theta = np.array([self.quadrotor.mass,Ixx,Ixy,Ixz,Iyy,Iyz,Izz])
        theta = np.array([Ixx,Ixy,Ixz,Iyy,Iyz,Izz])
        theta_hat = theta.copy()
        
        # get tasks goals
        x_nom, u_nom = self.quadrotor.get_hover_goals(theta)
        Anp, Bnp = self.quadrotor.get_linearized_dynamics(x_nom, u_nom, theta)
        Q, R = self.quadrotor_controller.get_QR_bryson()
        self.quadrotor_controller.update_linearized_dynamics(Anp, Bnp, Q, R)

        # randomly perturb initial state
        x0 = np.copy(x_nom)
        x0[0:3] += np.array([0.2, 0.2, -0.2])  # disturbed initial position
        x0[3:7] = self.quadrotor.rptoq(np.array([1.0, 0.0, 0.0]))  # disturbed initial attitude #TODO: move math methods to utilities class
        print("Perturbed Intitial State: ")
        print(x0)

        # get initial control and state
        u_curr = self.quadrotor_controller.compute(x0, x_nom, u_nom)
        x_curr = np.copy(x0)

        x_all = []
        u_all = []
        theta_all = []
        theta_hat_all = []

        changing_steps = [50]#np.random.choice(range(20,180),size=2, replace=False)

      
        n = 10
        A_tot = np.zeros((3*n,6))
        b_tot = np.zeros((3*n,1))
        Q_ekf = 1e-4 * np.eye(6)
        R_ekf = 1e-4 * np.eye(3*n)

        ekf = EKF(num_params=6, process_noise=Q_ekf, measurement_noise=R_ekf)
        # simulate the dynamics with the LQR controller
        for i in range(NSIM):
            # noising the parameters
            # if i % 10 == 0:
            #     theta += np.random.normal(0, process_noise_std, size=theta.shape)

            # Change system parameters at specific step
            if i in changing_steps:
                update_scale = np.random.uniform(2, 4,size=theta[0:2].shape)
                theta[0:2] *= update_scale

            # update goals
            x_nom, u_nom = self.quadrotor.get_hover_goals(theta)
            Anp, Bnp = self.quadrotor.get_linearized_dynamics(x_nom, u_nom, theta)
            self.quadrotor_controller.update_linearized_dynamics(Anp, Bnp, Q, R)

            # compute controls
            u_curr = self.quadrotor_controller.compute(x_curr, x_nom, u_nom)                    # at t=k

            # step
            process_noise_std = 0.05 * np.abs(x_curr)  # Process noise

            x_curr = self.quadrotor.quad_dynamics_rk4(x_curr, u_curr, theta)+ np.random.normal(0, process_noise_std, size=(13,))       # at t=k+1
            # formulate measurement model
            A = self.quadrotor.get_data_matrix(x_curr, self.quadrotor.quad_dynamics(x_curr, u_curr, theta))
            b = self.quadrotor.get_force_vector(x_curr, u_curr, theta)
            measurement_noise_std = 0.05 * np.abs(b)
            b += np.random.normal(0, measurement_noise_std, size = b.shape)

            A_tot = np.roll(A_tot, shift=3, axis=0)
            A_tot[:3] = A
            b_tot = np.roll(b_tot, shift=3, axis=0)
            b_tot[:3] = b

            if i % 5 == 0 and i > 0:
                theta_hat = ekf.iterate(A_tot,b_tot).reshape(-1,)


            print("step: ", i, "\n", 
                # "prediction_err: ", np.linalg.norm(theta-theta_hat)/7, "\n"
                  )


            x_curr = x_curr.reshape(x_curr.shape[0]).tolist() #TODO: x one step in front of controls
            u_curr = u_curr.reshape(u_curr.shape[0]).tolist()

            x_all.append(x_curr)
            u_all.append(u_curr)
            theta_all.append(theta.copy())
            theta_hat_all.append(theta_hat.copy())

        return x_all, u_all, theta_all, theta_hat_all
>>>>>>> 33e46bcc

    def simulate_quadrotor_hover_with_DEKA(self, NSIM: int =200): #TODO: add RLS parameters here!
        # initialize quadrotor parameters
        np.set_printoptions(suppress=False, precision=10)
        Ixx, Iyy, Izz = self.quadrotor.J[0,0], self.quadrotor.J[1,1], self.quadrotor.J[2,2]
        Ixy, Ixz, Iyz = self.quadrotor.J[0,1], self.quadrotor.J[0,2], self.quadrotor.J[1,2]
        # theta = np.array([self.quadrotor.mass,Ixx,Ixy,Ixz,Iyy,Iyz,Izz])
        theta = np.array([Ixx,Ixy,Ixz,Iyy,Iyz,Izz])
        theta_hat = theta.copy()
        
        # get tasks goals
        x_nom, u_nom = self.quadrotor.get_hover_goals(theta)
        Anp, Bnp = self.quadrotor.get_linearized_dynamics(x_nom, u_nom, theta)
        Q, R = self.quadrotor_controller.get_QR_bryson()
        self.quadrotor_controller.update_linearized_dynamics(Anp, Bnp, Q, R)

        # randomly perturb initial state
        x0 = np.copy(x_nom)
        x0[0:3] += np.array([0.2, 0.2, -0.2])  # disturbed initial position
        x0[3:7] = self.quadrotor.rptoq(np.array([1.0, 0.0, 0.0]))  # disturbed initial attitude #TODO: move math methods to utilities class
        print("Perturbed Intitial State: ")
        print(x0)

        # get initial control and state
        u_curr = self.quadrotor_controller.compute(x0, x_nom, u_nom)
        x_curr = np.copy(x0)

        x_all = []
        u_all = []
        theta_all = []
        theta_hat_all = []

        changing_steps = [50]#np.random.choice(range(20,180),size=2, replace=False)
 
        deka = DEKA(num_params=6, damping=0.1, regularization=1e-15, smoothing_factor=0.1)

        n = 10

        A_tot = np.zeros((3*n,6))
        b_tot = np.zeros((3*n,1))

        # simulate the dynamics with the LQR controller
        for i in range(NSIM):
            # noising the parameters
            # if i % 10 == 0:
            #     theta += np.random.normal(0, process_noise_std, size=theta.shape)

            # Change system parameters at specific step
            if i in changing_steps:
                update_scale = np.random.uniform(2, 4, size = theta[0:2].shape)
                theta[0:2] *= update_scale

            # update goals
            x_nom, u_nom = self.quadrotor.get_hover_goals(theta)
            Anp, Bnp = self.quadrotor.get_linearized_dynamics(x_nom, u_nom, theta)
            self.quadrotor_controller.update_linearized_dynamics(Anp, Bnp, Q, R)

            # compute controls
            u_curr = self.quadrotor_controller.compute(x_curr, x_nom, u_nom)                    # at t=k

            # step
            process_noise_std = 0.05 * np.abs(x_curr)  # Process noise

            x_curr = self.quadrotor.quad_dynamics_rk4(x_curr, u_curr, theta)+ np.random.normal(0, process_noise_std, size=(13,))       # at t=k+1
            # formulate measurement model
            A = self.quadrotor.get_data_matrix(x_curr, self.quadrotor.quad_dynamics(x_curr, u_curr, theta))
            b = self.quadrotor.get_force_vector(x_curr, u_curr, theta)
            measurement_noise_std = 0.05 * np.abs(b)
            b += np.random.normal(0, measurement_noise_std, size = b.shape)

            A_tot = np.roll(A_tot, shift=3, axis=0)
            A_tot[:3] = A
            b_tot = np.roll(b_tot, shift=3, axis=0)
            b_tot[:3] = b

            if i % 5 == 0 and i > 0:
                theta_hat = deka.iterate(A_tot,b_tot, num_iterations=int(9/6*(n**2)), tol=1e-5)[0].reshape(-1,)
            
            # print(A@(theta.reshape(-1,1)))
            # print(b)

            # print("step: ", i, "\n", 
                # "prediction_err: ", np.linalg.norm(theta-theta_hat)/7, "\n"
                #   )


            x_curr = x_curr.reshape(x_curr.shape[0]).tolist() #TODO: x one step in front of controls
            u_curr = u_curr.reshape(u_curr.shape[0]).tolist()

            x_all.append(x_curr)
            u_all.append(u_curr)
            theta_all.append(theta.copy())
            theta_hat_all.append(theta_hat.copy())

        return x_all, u_all, theta_all, theta_hat_all
    
    def simulate_quadrotor_tracking_with_RLS(self, NSIM: int =200): 
        np.random.seed(0) 
        # initialize quadrotor parameters
        np.set_printoptions(suppress=False, precision=10)
        Ixx, Iyy, Izz = self.quadrotor.J[0,0], self.quadrotor.J[1,1], self.quadrotor.J[2,2]
        Ixy, Ixz, Iyz = self.quadrotor.J[0,1], self.quadrotor.J[0,2], self.quadrotor.J[1,2]
        theta = np.array([self.quadrotor.mass,Ixx,Ixy,Ixz,Iyy,Iyz,Izz])
        theta_hat = theta.copy()
        
        self.quadrotor.rg = np.array([0.0, 0, 0.0])
        self.quadrotor.qg = np.array([1.0, 0, 0, 0])
        self.quadrotor.vg = np.zeros(3)
        self.quadrotor.omgg = np.zeros(3)
        x_nom_lower = np.hstack([self.quadrotor.qg, self.quadrotor.vg, self.quadrotor.omgg])
        num_points = 600
        angles = np.linspace(0, 6*np.pi, num_points, endpoint=False)
        # Create the figure-8 in the XY-plane
        x = np.sin(angles)
        y = np.sin(2 * angles)
        z = np.zeros_like(x)  # Initially flat in XY-plane

        # Stack as a (3, num_points) matrix
        traj = np.vstack((x, y, z))  # Shape: (3, num_points)

        # Define rotation matrix (tilt around the Y-axis)
        rot_ang= np.radians(30)  # Tilt angle in degrees
        R = np.array([
            [np.cos(rot_ang), 0, np.sin(rot_ang)],  # Rotation matrix for X-Z plane
            [0, 1, 0],  # Keep Y unchanged
            [-np.sin(rot_ang), 0, np.cos(rot_ang)]
        ])

        # Apply rotation
        traj_rotated = (R @ traj).T  # Matrix multiplication
        traj = traj.T  # Transpose back to original shape

        # get tasks goals
        x_nom = np.hstack([traj[0], x_nom_lower])
        # print("x_nom: ", x_nom)
        u_nom = (theta[0]*self.quadrotor.g/self.quadrotor.kt/4)*np.ones(4)
        Anp, Bnp = self.quadrotor.get_linearized_dynamics(x_nom, u_nom, theta_hat)
        Q, R = self.quadrotor_controller.get_QR_bryson()
        self.quadrotor_controller.update_linearized_dynamics(Anp, Bnp, Q, R)

        # randomly perturb initial state
        x0 = np.copy(x_nom)
       # x0[0:3] += np.array([0.2, 0.2, -0.2])  # disturbed initial position
        x0[3:7] = self.quadrotor.rptoq(np.array([1.0, 0.0, 0.0]))  # disturbed initial attitude #TODO: move math methods to utilities class
        print("Perturbed Intitial State: ")
        print(x0)

        # get initial control and state
        u_curr = self.quadrotor_controller.compute(x0, x_nom, u_nom)
        x_curr = np.copy(x0)

        x_all = []
        u_all = []
        theta_all = []
        theta_hat_all = []

        changing_steps = [50]#np.random.choice(range(20,180),size=2, replace=False)
 
        rls = RLS(num_params=7)

        # simulate the dynamics with the LQR controller
        for i in range(NSIM):
            # processing noise
            
            # Change system parameters at specific step
            if i in changing_steps:
                update_scale = np.random.uniform(1, 2, size = theta.shape)
                theta *= update_scale

            # update goals
            x_nom = np.hstack([traj[i], x_nom_lower])
            # print("x_nom: ", x_nom)
            u_nom = (theta[0]*self.quadrotor.g/self.quadrotor.kt/4)*np.ones(4)
            Anp, Bnp = self.quadrotor.get_linearized_dynamics(x_nom, u_nom, theta_hat)
            self.quadrotor_controller.update_linearized_dynamics(Anp, Bnp, Q, R)

            # compute controls
            u_curr = self.quadrotor_controller.compute(x_curr, x_nom, u_nom)                    # at t=k

            # step
            x_curr = self.quadrotor.quad_dynamics_rk4(x_curr, u_curr, theta)       # at t=k+1
            
            process_noise_std = 0.001 * np.abs(x_curr)  # Process noise
            x_curr = self.quadrotor.quad_dynamics_rk4(x_curr, u_curr, theta) + np.random.normal(0, process_noise_std, size=(13,))  # at t=k+1
            # measurement noise
            measurement_noise_std = 0.05 * np.abs(x_curr)
            x_curr += np.random.normal(0, measurement_noise_std, size = x_curr.shape)

            # formulate measurement model
            A = self.quadrotor.get_data_matrix(x_curr, self.quadrotor.quad_dynamics(x_curr, u_curr, theta))
            b = self.quadrotor.get_force_vector(x_curr, u_curr, theta)
            
            # import pdb; pdb.set_trace()
            theta_hat = rls.iterate(A,b).reshape(-1,)
            print("step: ", i, "\n", 
                "prediction_err: ", np.linalg.norm(theta-theta_hat)/7, "\n"
                  )


            x_curr = x_curr.reshape(x_curr.shape[0]).tolist() #TODO: x one step in front of controls
            u_curr = u_curr.reshape(u_curr.shape[0]).tolist()

            x_all.append(x_curr)
            u_all.append(u_curr)
            theta_all.append(theta.copy())
            theta_hat_all.append(theta_hat.copy())

        return x_all, u_all, theta_all, theta_hat_all

    def simulate_quadrotor_tracking_with_EKF(self, NSIM: int =200): 
        np.random.seed(0) 
        # initialize quadrotor parameters
        np.set_printoptions(suppress=False, precision=10)
        Ixx, Iyy, Izz = self.quadrotor.J[0,0], self.quadrotor.J[1,1], self.quadrotor.J[2,2]
        Ixy, Ixz, Iyz = self.quadrotor.J[0,1], self.quadrotor.J[0,2], self.quadrotor.J[1,2]
        theta = np.array([self.quadrotor.mass,Ixx,Ixy,Ixz,Iyy,Iyz,Izz])
        theta_hat = theta.copy()
        
        self.quadrotor.rg = np.array([0.0, 0, 0.0])
        self.quadrotor.qg = np.array([1.0, 0, 0, 0])
        self.quadrotor.vg = np.zeros(3)
        self.quadrotor.omgg = np.zeros(3)
        x_nom_lower = np.hstack([self.quadrotor.qg, self.quadrotor.vg, self.quadrotor.omgg])
        num_points = 600
        angles = np.linspace(0, 6*np.pi, num_points, endpoint=False)
        # Create the figure-8 in the XY-plane
        x = np.sin(angles)
        y = np.sin(2 * angles)
        z = np.zeros_like(x)  # Initially flat in XY-plane

        # Stack as a (3, num_points) matrix
        traj = np.vstack((x, y, z))  # Shape: (3, num_points)

        # Define rotation matrix (tilt around the Y-axis)
        rot_ang= np.radians(30)  # Tilt angle in degrees
        R = np.array([
            [np.cos(rot_ang), 0, np.sin(rot_ang)],  # Rotation matrix for X-Z plane
            [0, 1, 0],  # Keep Y unchanged
            [-np.sin(rot_ang), 0, np.cos(rot_ang)]
        ])

        # Apply rotation
        traj_rotated = (R @ traj).T  # Matrix multiplication
        traj = traj.T  # Transpose back to original shape

        # get tasks goals
        x_nom = np.hstack([traj[0], x_nom_lower])
        # print("x_nom: ", x_nom)
        u_nom = (theta[0]*self.quadrotor.g/self.quadrotor.kt/4)*np.ones(4)
        Anp, Bnp = self.quadrotor.get_linearized_dynamics(x_nom, u_nom, theta_hat)
        Q, R = self.quadrotor_controller.get_QR_bryson()
        self.quadrotor_controller.update_linearized_dynamics(Anp, Bnp, Q, R)

        # randomly perturb initial state
        x0 = np.copy(x_nom)
       # x0[0:3] += np.array([0.2, 0.2, -0.2])  # disturbed initial position
        x0[3:7] = self.quadrotor.rptoq(np.array([1.0, 0.0, 0.0]))  # disturbed initial attitude #TODO: move math methods to utilities class
        print("Perturbed Intitial State: ")
        print(x0)

        # get initial control and state
        u_curr = self.quadrotor_controller.compute(x0, x_nom, u_nom)
        x_curr = np.copy(x0)

        x_all = []
        u_all = []
        theta_all = []
        theta_hat_all = []

        changing_steps = [50]#np.random.choice(range(20,180),size=2, replace=False)
        Q_ekf = 1e-4 * np.eye(len(theta))
        R_ekf = 1e-4 * np.eye(6)


        ekf = EKF(num_params=7, process_noise=Q_ekf, measurement_noise=R_ekf)

        # simulate the dynamics with the LQR controller
        for i in range(NSIM):      
            # Change system parameters at specific step
            if i in changing_steps:
                update_scale = np.random.uniform(1, 2, size = theta.shape)
                theta *= update_scale

            # update goals
            x_nom = np.hstack([traj[i], x_nom_lower])
            # print("x_nom: ", x_nom)
            u_nom = (theta[0]*self.quadrotor.g/self.quadrotor.kt/4)*np.ones(4)
            Anp, Bnp = self.quadrotor.get_linearized_dynamics(x_nom, u_nom, theta_hat)
            self.quadrotor_controller.update_linearized_dynamics(Anp, Bnp, Q, R)

            # compute controls
            u_curr = self.quadrotor_controller.compute(x_curr, x_nom, u_nom)                    # at t=k

            # step
            process_noise_std = 0.001 * np.abs(x_curr)  # Process noise
            x_curr = self.quadrotor.quad_dynamics_rk4(x_curr, u_curr, theta) + np.random.normal(0, process_noise_std, size=(13,))  # at t=k+1
            # measurement noise
            measurement_noise_std = 0.05 * np.abs(x_curr)
            x_curr += np.random.normal(0, measurement_noise_std, size = x_curr.shape)

            # formulate measurement model
            A = self.quadrotor.get_data_matrix(x_curr, self.quadrotor.quad_dynamics(x_curr, u_curr, theta))
            b = self.quadrotor.get_force_vector(x_curr, u_curr, theta)
            
            # import pdb; pdb.set_trace()
            theta_hat = ekf.iterate(A,b).reshape(-1,)
            print("step: ", i, "\n", 
                "prediction_err: ", np.linalg.norm(theta-theta_hat)/7, "\n"
                  )


            x_curr = x_curr.reshape(x_curr.shape[0]).tolist() #TODO: x one step in front of controls
            u_curr = u_curr.reshape(u_curr.shape[0]).tolist()

            x_all.append(x_curr)
            u_all.append(u_curr)
            theta_all.append(theta.copy())
            theta_hat_all.append(theta_hat.copy())

        return x_all, u_all, theta_all, theta_hat_all

    def simulate_quadrotor_tracking_with_DEKA(self, NSIM: int =200): 
        # initialize quadrotor parameters
        Ixx, Iyy, Izz = self.quadrotor.J[0,0], self.quadrotor.J[1,1], self.quadrotor.J[2,2]
        Ixy, Ixz, Iyz = self.quadrotor.J[0,1], self.quadrotor.J[0,2], self.quadrotor.J[1,2]
        theta = np.array([self.quadrotor.mass,Ixx,Ixy,Ixz,Iyy,Iyz,Izz])
        theta_hat = theta.copy()
        
        self.quadrotor.rg = np.array([0.0, 0, 0.0])
        self.quadrotor.qg = np.array([1.0, 0, 0, 0])
        self.quadrotor.vg = np.zeros(3)
        self.quadrotor.omgg = np.zeros(3)
        x_nom_lower = np.hstack([self.quadrotor.qg, self.quadrotor.vg, self.quadrotor.omgg])
        num_points = 600
        angles = np.linspace(0, 6*np.pi, num_points, endpoint=False)
        # Create the figure-8 in the XY-plane
        x = np.sin(angles)
        y = np.sin(2 * angles)
        z = np.zeros_like(x)  # Initially flat in XY-plane

        # Stack as a (3, num_points) matrix
        traj = np.vstack((x, y, z))  # Shape: (3, num_points)

        # Define rotation matrix (tilt around the Y-axis)
        rot_ang= np.radians(30)  # Tilt angle in degrees
        R = np.array([
            [np.cos(rot_ang), 0, np.sin(rot_ang)],  # Rotation matrix for X-Z plane
            [0, 1, 0],  # Keep Y unchanged
            [-np.sin(rot_ang), 0, np.cos(rot_ang)]
        ])

        # Apply rotation
        traj_rotated = (R @ traj).T  # Matrix multiplication
        traj = traj.T  # Transpose back to original shape

        # get tasks goals
        x_nom = np.hstack([traj[0], x_nom_lower])
        # print("x_nom: ", x_nom)
        u_nom = (theta[0]*self.quadrotor.g/self.quadrotor.kt/4)*np.ones(4)
        Anp, Bnp = self.quadrotor.get_linearized_dynamics(x_nom, u_nom, theta_hat)
        Q, R = self.quadrotor_controller.get_QR_bryson()
        self.quadrotor_controller.update_linearized_dynamics(Anp, Bnp, Q, R)

        # randomly perturb initial state
        x0 = np.copy(x_nom)
        #x0[0:3] += np.array([0.2, 0.2, -0.2])  # disturbed initial position
        x0[3:7] = self.quadrotor.rptoq(np.array([1.0, 0.0, 0.0]))  # disturbed initial attitude #TODO: move math methods to utilities class
        print("Perturbed Intitial State: ")
        print(x0)

        # get initial control and state
        u_curr = self.quadrotor_controller.compute(x0, x_nom, u_nom)
        x_curr = np.copy(x0)

        x_all = []
        u_all = []
        theta_all = []
        theta_hat_all = []

        changing_steps = [50, 100, 150]#np.random.choice(range(20,180),size=2, replace=False)
 
        deka = DEKA_new(num_params=7,x0=theta_hat, damping=1.0, smoothing_factor=0.0)

        # simulate the dynamics with the LQR controller
        for i in range(NSIM):
            # Change system parameters at specific step
            if i in changing_steps:
                update_scale = np.random.uniform(1, 1.5)
                theta *= update_scale

            # update goals
            x_nom = np.hstack([traj[i], x_nom_lower])
           # print("x_nom: ", x_nom)
            u_nom = (theta[0]*self.quadrotor.g/self.quadrotor.kt/4)*np.ones(4)
            # theta_hat[0] *= 1e5
            Anp, Bnp = self.quadrotor.get_linearized_dynamics(x_nom, u_nom, theta_hat)
            self.quadrotor_controller.update_linearized_dynamics(Anp, Bnp, Q, R)

            # compute controls
            u_curr = self.quadrotor_controller.compute(x_curr, x_nom, u_nom)                    # at t=k

            # step
            process_noise_std = 0.001 * np.abs(x_curr)  # Process noise
            x_curr = self.quadrotor.quad_dynamics_rk4(x_curr, u_curr, theta)# + np.random.normal(0, process_noise_std, size=(13,))  # at t=k+1
            
            # measurement noise
            measurement_noise_std = 0.05 * np.abs(x_curr)
            x_curr += np.random.normal(0, measurement_noise_std, size = x_curr.shape)
            # formulate measurement model
            A = self.quadrotor.get_data_matrix(x_curr, self.quadrotor.quad_dynamics(x_curr, u_curr, theta))
            # A[0] *= 1e5
            b = self.quadrotor.get_force_vector(x_curr, u_curr, theta)

            # import pdb; pdb.set_trace()
            print(A@(theta.reshape(-1,1)))
            print(b)
            import pdb; pdb.set_trace()

            # if i % 2 == 0:
            #     measurement_noise_std = 0.005 * np.abs(b)
            #     b += np.random.normal(0, measurement_noise_std, size=b.shape)
            
            # import pdb; pdb.set_trace()
            #print(deka.iterate(A,b)[0])
            theta_hat = deka.iterate(A,b, num_iterations=1000, tol=1e-3)[0].reshape(-1,)
            # theta_hat[0] *= 1e-5

            #np.linalg.lstsq(A,b)[0].reshape(-1,)
            

            print("step: ", i, "\n", 
                # "prediction_err: ", np.linalg.norm(theta-theta_hat)/7, "\n"
                  )


            x_curr = x_curr.reshape(x_curr.shape[0]).tolist() #TODO: x one step in front of controls
            u_curr = u_curr.reshape(u_curr.shape[0]).tolist()

            x_all.append(x_curr.copy())
            u_all.append(u_curr)
            theta_all.append(theta.copy())
            theta_hat_all.append(theta_hat.copy())

        return x_all, u_all, theta_all, theta_hat_all

    # def simulate_quadrotor_hover_with_Adaptive_RLS(self, NSIM: int =200): #TODO: add RLS parameters here!
    #     # initialize quadrotor parameters
    #     theta = np.array([self.quadrotor.mass,self.quadrotor.g])
    #     theta_hat = np.copy(theta)

    #     # get tasks goals
    #     x_nom, u_nom = self.quadrotor.get_hover_goals(theta[0], theta[1], self.quadrotor.kt)
    #     check_grads(self.quadrotor.quad_dynamics_rk4, modes=['rev'], order=2)(x_nom, u_nom, self.quadrotor.mass, self.quadrotor.g)
    #     Anp, Bnp = self.quadrotor.get_linearized_dynamics(x_nom, u_nom, theta[0], theta[1])
    #     Q, R = self.quadrotor_controller.get_QR_bryson()
    #     self.quadrotor_controller.update_linearized_dynamics(Anp, Bnp, Q, R)

    #     # randomly perturb initial state
    #     x0 = np.copy(x_nom)
    #     x0[0:3] += np.array([0.2, 0.2, -0.2])  # disturbed initial position
    #     x0[3:7] = self.quadrotor.rptoq(np.array([1.0, 0.0, 0.0]))  # disturbed initial attitude #TODO: move math methods to utilities class
    #     print("Perturbed Intitial State: ")
    #     print(x0)

    #     # get initial control and state
    #     u_curr = self.quadrotor_controller.compute(x0, x_nom, u_nom)
    #     x_curr = np.copy(x0)

    #     x_all = []
    #     u_all = []
    #     theta_all = []
    #     theta_hat_all = []

    #     changing_steps = np.random.choice(range(20,180),size=2, replace=False)
    #     process_noise_std=np.zeros((13,1))+0.0001

    #     df_dm = jacobian(self.quadrotor.quad_dynamics_rk4, 2)
    #     df_dg = jacobian(self.quadrotor.quad_dynamics_rk4, 3)

    #     rls = AdaptiveLambdaRLS(num_params=2)

    #     # simulate the dynamics with the LQR controller
    #     for i in range(NSIM):
    #         # noising the parameters
    #         # if i % 10 == 0:
    #         #     theta += np.random.normal(0, process_noise_std, size=theta.shape)

    #         # Change system parameters at specific step
    #         if i in changing_steps:
    #             mass_update_scale = np.random.uniform(0.8, 1.3)
    #             gravity_update_scale = np.random.uniform(0.8, 1.3)
    #             theta = np.array([self.quadrotor.mass * mass_update_scale, self.quadrotor.g * gravity_update_scale])

    #         # update goals
    #         x_nom, u_nom = self.quadrotor.get_hover_goals(theta_hat[0], theta_hat[1], self.quadrotor.kt) #TODO: use moving ave filter?
    #         Anp, Bnp = self.quadrotor.get_linearized_dynamics(x_nom, u_nom, theta_hat[0], theta_hat[1])
    #         self.quadrotor_controller.update_linearized_dynamics(Anp, Bnp, Q, R)

    #         # compute controls
            
    #         u_curr = self.quadrotor_controller.compute(x_curr, x_nom, u_nom)                    # at t=k

    #         # step
    #         x_prev = x_curr                                                                     # at t=k
    #         x_curr = self.quadrotor.quad_dynamics_rk4(x_prev, u_curr, theta[0], theta[1])       # at t=k+1

    #         # estimate parameters
    #         theta_hat_prev = theta_hat                                                          # at t=k
    #         A = np.column_stack((df_dm(x_prev, u_curr, theta_hat_prev[0], theta_hat_prev[1]),  # (num_states, num_params)
    #                              df_dg(x_prev, u_curr, theta_hat_prev[0], theta_hat_prev[1])))
    #         f_at_theta_prev = self.quadrotor.quad_dynamics_rk4(x_prev, u_curr, theta_hat_prev[0], theta_hat_prev[1]) # (num_states, 1)
    #         b = (x_curr - f_at_theta_prev).reshape(-1,1) # (num_states, 1)
            
    #         if i % 10 == 0:
    #             b += np.random.normal(0, process_noise_std, size=b.shape)

    #         # print("normed residual at step: ", i, " is " np.linalg.norm(df_dtheta_at_theta_prev @ theta_hat- b))
    #         # if i == 0:
    #         #     rls.initialize(df_dtheta_at_theta_prev, b)
    #         estimate = rls.iterate(A, b)
    #         delta_theta_hat = np.copy(estimate.reshape(2))                                       # at t=k+1
            
    #         # using LSQ SOLN
    #         # delta_theta_hat = np.linalg.lstsq(A,b)[0].reshape(2)
    #         theta_hat = delta_theta_hat + theta_hat_prev

    #         print("step: ", i, "\n", 
    #               "u_k: ", u_curr, "\n", 
    #               "x_k: ", x_prev[:3], "\n", 
    #               "theta_k: ", theta, "\n", 
    #               "theta_hat_k: ", theta_hat, "\n",
    #               "delta_theta_hat", delta_theta_hat, "\n",
    #             #   "x_k+1: ", x_curr[:3], 
    #               )
    #         # print("A: ", A)
    #         # print("b: ", b)

    #         x_curr = x_curr.reshape(x_curr.shape[0]).tolist() #TODO: x one step in front of controls
    #         u_curr = u_curr.reshape(u_curr.shape[0]).tolist()

    #         x_all.append(x_curr)
    #         u_all.append(u_curr)
    #         theta_all.append(theta)
    #         theta_hat_all.append(theta_hat)

    #     return x_all, u_all, theta_all, theta_hat_all
    
    # def simulate_quadrotor_hover_with_EKF(self, NSIM:int=200): #TODO: add RLS parameters here!
    #     # initialize quadrotor parameters
    #     theta = np.array([self.quadrotor.mass,self.quadrotor.g])
    #     theta_hat = np.copy(theta)

    #     # get tasks goals
    #     x_nom, u_nom = self.quadrotor.get_hover_goals(theta[0], theta[1], self.quadrotor.kt)
    #     check_grads(self.quadrotor.quad_dynamics_rk4, modes=['rev'], order=2)(x_nom, u_nom, self.quadrotor.mass, self.quadrotor.g)
    #     Anp, Bnp = self.quadrotor.get_linearized_dynamics(x_nom, u_nom, theta[0], theta[1])
    #     Q, R = self.quadrotor_controller.get_QR_bryson()
    #     self.quadrotor_controller.update_linearized_dynamics(Anp, Bnp, Q, R)

    #     # randomly perturb initial state
    #     x0 = np.copy(x_nom)
    #     x0[0:3] += np.array([0.2, 0.2, -0.2])  # disturbed initial position
    #     x0[3:7] = self.quadrotor.rptoq(np.array([1.0, 0.0, 0.0]))  # disturbed initial attitude #TODO: move math methods to utilities class
    #     print("Perturbed Intitial State: ")
    #     print(x0)

    #     # get initial control and state
    #     u_curr = self.quadrotor_controller.compute(x0, x_nom, u_nom)
    #     x_curr = np.copy(x0)

    #     x_all = []
    #     u_all = []
    #     theta_all = []
    #     theta_hat_all = []

    #     changing_steps = np.random.choice(range(20,180),size=2, replace=False)
    #     process_noise_std=np.zeros((13,1))+0.0001

    #     df_dm = jacobian(self.quadrotor.quad_dynamics_rk4, 2)
    #     df_dg = jacobian(self.quadrotor.quad_dynamics_rk4, 3)

    #     ekf = EKF(num_params=2, process_noise=np.eye(2)*0.005 ** 2, measurement_noise=np.eye(13)*0.005 ** 2)

    #     # simulate the dynamics with the LQR controller
    #     for i in range(NSIM):
    #         # noising the parameters
    #         # if i % 10 == 0:
    #         #     theta += np.random.normal(0, process_noise_std, size=theta.shape)

    #         # Change system parameters at specific step
    #         if i in changing_steps:
    #             mass_update_scale = np.random.uniform(0.8, 1.3)
    #             gravity_update_scale = np.random.uniform(0.8, 1.3)
    #             theta = np.array([self.quadrotor.mass * mass_update_scale, self.quadrotor.g * gravity_update_scale])

    #         # update goals
    #         x_nom, u_nom = self.quadrotor.get_hover_goals(theta_hat[0], theta_hat[1], self.quadrotor.kt) #TODO: use moving ave filter?
    #         Anp, Bnp = self.quadrotor.get_linearized_dynamics(x_nom, u_nom, theta_hat[0], theta_hat[1])
    #         self.quadrotor_controller.update_linearized_dynamics(Anp, Bnp, Q, R)

    #         # compute controls
            
    #         u_curr = self.quadrotor_controller.compute(x_curr, x_nom, u_nom)                    # at t=k

    #         # step
    #         x_prev = x_curr                                                                     # at t=k
    #         x_curr = self.quadrotor.quad_dynamics_rk4(x_prev, u_curr, theta[0], theta[1])       # at t=k+1

    #         # estimate parameters
    #         theta_hat_prev = theta_hat                                                          # at t=k
    #         A = np.column_stack((df_dm(x_prev, u_curr, theta_hat_prev[0], theta_hat_prev[1]),  # (num_states, num_params)
    #                              df_dg(x_prev, u_curr, theta_hat_prev[0], theta_hat_prev[1])))
    #         f_at_theta_prev = self.quadrotor.quad_dynamics_rk4(x_prev, u_curr, theta_hat_prev[0], theta_hat_prev[1]) # (num_states, 1)
    #         b = (x_curr - f_at_theta_prev).reshape(-1,1) # (num_states, 1)
            
    #         if i % 10 == 0:
    #             b += np.random.normal(0, process_noise_std, size=b.shape)

    #         estimate = ekf.iterate(A, b)
    #         delta_theta_hat = np.copy(estimate.reshape(2))                                       # at t=k+1
            
    #         # using LSQ SOLN
    #         # delta_theta_hat = np.linalg.lstsq(A,b)[0].reshape(2)
    #         theta_hat = delta_theta_hat + theta_hat_prev

    #         print("step: ", i, "\n", 
    #               "u_k: ", u_curr, "\n", 
    #               "x_k: ", x_prev[:3], "\n", 
    #               "theta_k: ", theta, "\n", 
    #               "theta_hat_k: ", theta_hat, "\n",
    #               "delta_theta_hat", delta_theta_hat, "\n",
    #             #   "x_k+1: ", x_curr[:3], 
    #               )
    #         # print("A: ", A)
    #         # print("b: ", b)

    #         x_curr = x_curr.reshape(x_curr.shape[0]).tolist() #TODO: x one step in front of controls
    #         u_curr = u_curr.reshape(u_curr.shape[0]).tolist()

    #         x_all.append(x_curr)
    #         u_all.append(u_curr)
    #         theta_all.append(theta)
    #         theta_hat_all.append(theta_hat)

    #     return x_all, u_all, theta_all, theta_hat_all
    
    # def simulate_quadrotor_hover_with_RKAS(self, NSIM: int =200): #TODO: add RLS parameters here!
    #     # initialize quadrotor parameters
    #     theta = np.array([self.quadrotor.mass,self.quadrotor.g])
    #     theta_hat = np.copy(theta)

    #     # get tasks goals
    #     x_nom, u_nom = self.quadrotor.get_hover_goals(theta[0], theta[1], self.quadrotor.kt)
    #     check_grads(self.quadrotor.quad_dynamics_rk4, modes=['rev'], order=2)(x_nom, u_nom, self.quadrotor.mass, self.quadrotor.g)
    #     Anp, Bnp = self.quadrotor.get_linearized_dynamics(x_nom, u_nom, theta[0], theta[1])
    #     Q, R = self.quadrotor_controller.get_QR_bryson()
    #     self.quadrotor_controller.update_linearized_dynamics(Anp, Bnp, Q, R)

    #     # randomly perturb initial state
    #     x0 = np.copy(x_nom)
    #     x0[0:3] += np.array([0.2, 0.2, -0.2])  # disturbed initial position
    #     x0[3:7] = self.quadrotor.rptoq(np.array([1.0, 0.0, 0.0]))  # disturbed initial attitude #TODO: move math methods to utilities class
    #     print("Perturbed Intitial State: ")
    #     print(x0)

    #     # get initial control and state
    #     u_curr = self.quadrotor_controller.compute(x0, x_nom, u_nom)
    #     x_curr = np.copy(x0)

    #     x_all = []
    #     u_all = []
    #     theta_all = []
    #     theta_hat_all = []

    #     changing_steps = np.random.choice(range(20,180),size=2, replace=False)
    #     process_noise_std=np.zeros((13,1))+0.0001

    #     df_dm = jacobian(self.quadrotor.quad_dynamics_rk4, 2)
    #     df_dg = jacobian(self.quadrotor.quad_dynamics_rk4, 3)

    #     rkas = RKAS()

    #     # simulate the dynamics with the LQR controller
    #     for i in range(NSIM):
    #         # noising the parameters
    #         # if i % 10 == 0:
    #         #     theta += np.random.normal(0, process_noise_std, size=theta.shape)

    #         # Change system parameters at specific step
    #         # if i in changing_steps:
    #         #     mass_update_scale = np.random.uniform(0.8, 1.3)
    #         #     gravity_update_scale = np.random.uniform(0.8, 1.3)
    #         #     theta = np.array([self.quadrotor.mass * mass_update_scale, self.quadrotor.g * gravity_update_scale])

    #         # update goals
    #         x_nom, u_nom = self.quadrotor.get_hover_goals(theta_hat[0], theta_hat[1], self.quadrotor.kt) #TODO: use moving ave filter?
    #         Anp, Bnp = self.quadrotor.get_linearized_dynamics(x_nom, u_nom, theta_hat[0], theta_hat[1])
    #         self.quadrotor_controller.update_linearized_dynamics(Anp, Bnp, Q, R)

    #         # compute controls
            
    #         u_curr = self.quadrotor_controller.compute(x_curr, x_nom, u_nom)                    # at t=k

    #         # step
    #         x_prev = x_curr                                                                     # at t=k
    #         x_curr = self.quadrotor.quad_dynamics_rk4(x_prev, u_curr, theta[0], theta[1])       # at t=k+1

    #         # estimate parameters
    #         theta_hat_prev = theta_hat                                                          # at t=k
    #         A = np.column_stack((df_dm(x_prev, u_curr, theta_hat_prev[0], theta_hat_prev[1]),  # (num_states, num_params)
    #                              df_dg(x_prev, u_curr, theta_hat_prev[0], theta_hat_prev[1])))
    #         f_at_theta_prev = self.quadrotor.quad_dynamics_rk4(x_prev, u_curr, theta_hat_prev[0], theta_hat_prev[1]) # (num_states, 1)
    #         b = (x_curr - f_at_theta_prev).reshape(-1,1) # (num_states, 1)
            
    #         if i % 10 == 0:
    #             b += np.random.normal(0, process_noise_std, size=b.shape)

    #         # print("normed residual at step: ", i, " is " np.linalg.norm(df_dtheta_at_theta_prev @ theta_hat- b))
    #         # if i == 0:
    #         #     rls.initialize(df_dtheta_at_theta_prev, b)
            
    #         delta_theta_hat = np.copy(rkas.solve(A, b, theta_hat_prev.reshape(-1,1), tol=1e-2)).reshape(-1,)                                       # at t=k+1
            
    #         # using LSQ SOLN
    #         # delta_theta_hat = np.linalg.lstsq(A,b)[0].reshape(2)
    #         theta_hat = delta_theta_hat + theta_hat_prev

    #         print("step: ", i, "\n", 
    #               "u_k: ", u_curr, "\n", 
    #               "x_k: ", x_prev[:3], "\n", 
    #               "theta_k: ", theta, "\n", 
    #               "theta_hat_k: ", theta_hat, "\n",
    #               "delta_theta_hat", delta_theta_hat, "\n",
    #               )
    #         # print("A: ", A)
    #         # print("b: ", b)

    #         x_curr = x_curr.reshape(x_curr.shape[0]).tolist() #TODO: x one step in front of controls
    #         u_curr = u_curr.reshape(u_curr.shape[0]).tolist()

    #         x_all.append(x_curr)
    #         u_all.append(u_curr)
    #         theta_all.append(theta)
    #         theta_hat_all.append(theta_hat)

    #     return x_all, u_all, theta_all, theta_hat_all
    
    # def simulate_quadrotor_hover_with_KM(self, NSIM: int = 200):
    #     """
    #     Simulates a quadrotor hover maneuver with the Kaczmarz method (KM) for parameter estimation.

    #     Args:
    #         NSIM (int): Number of simulation steps.

    #     Returns:
    #         tuple: x_all, u_all, theta_hat_all, theta_all (lists of states, controls, estimated parameters, and true parameters).
    #     """

    #     theta = np.array([self.quadrotor.mass, self.quadrotor.g])
    #     theta_hat = np.copy(theta)

    #     # get tasks goals
    #     x_nom, u_nom = self.quadrotor.get_hover_goals(theta[0], theta[1], self.quadrotor.kt)
    #     Anp, Bnp = self.quadrotor.get_linearized_dynamics(x_nom, u_nom, theta[0], theta[1])
    #     Q, R = self.quadrotor_controller.get_QR_bryson()
    #     self.quadrotor_controller.update_linearized_dynamics(Anp, Bnp, Q, R)

    #     # randomly perturb initial state
    #     x0 = np.copy(x_nom)
    #     x0[0:3] += np.array([0.2, 0.2, -0.2])  # disturbed initial position
    #     x0[3:7] = self.quadrotor.rptoq(np.array([1.0, 0.0, 0.0]))  # disturbed initial attitude
    #     print("Perturbed Initial State: ")
    #     print(x0)

    #     # get initial control and state
    #     u_curr = self.quadrotor_controller.compute(x0, x_nom, u_nom)
    #     x_curr = np.copy(x0)
        
    #     x_all = []
    #     u_all = []
    #     theta_all = []
    #     theta_hat_all = []

    #     rk = RK()     

    #     changing_steps = np.random.choice(range(20, 180), size=3, replace=False) # TODO: avoid frequent/consecutive changes

    #     debug: bool = False
    #     debug_history_length = 0

    #     df_dm = jacobian(self.quadrotor.quad_dynamics_rk4, 2)
    #     df_dg = jacobian(self.quadrotor.quad_dynamics_rk4, 3)

    #     # Simulation loop
    #     for i in range(NSIM):
    #         # Change system parameters at specific step
    #         if i in changing_steps:
    #             mass_update_scale = np.random.uniform(1, 2)
    #             gravity_update_scale = np.random.uniform(1, 2)
    #             theta = np.array([self.quadrotor.mass * mass_update_scale, self.quadrotor.g * gravity_update_scale])
    #             # debug_history_length = 4

    #         # update goals based on the estimated states
    #         x_nom, u_nom = self.quadrotor.get_hover_goals(theta_hat[0], theta_hat[1], self.quadrotor.kt)
    #         Anp, Bnp = self.quadrotor.get_linearized_dynamics(x_nom, u_nom, theta_hat[0], theta_hat[1])
    #         self.quadrotor_controller.update_linearized_dynamics(Anp, Bnp, Q, R)
            
    #         # compute controls
    #         u_curr = self.quadrotor_controller.compute(x_curr, x_nom, u_nom)

    #         # step
    #         x_prev = x_curr  # at t=k
    #         x_curr = self.quadrotor.quad_dynamics_rk4(x_prev, u_curr, theta[0], theta[1])

    #         # estimate parameters
    #         theta_hat_prev = theta_hat                                                          # at t=k
    #         A = np.column_stack((df_dm(x_prev, u_curr, theta_hat_prev[0], theta_hat_prev[1]),  # (num_states, num_params)
    #                              df_dg(x_prev, u_curr, theta_hat_prev[0], theta_hat_prev[1])))
    #         f_at_theta_prev = self.quadrotor.quad_dynamics_rk4(x_prev, u_curr, theta_hat_prev[0], theta_hat_prev[1]) # (num_states, 1)
    #         b = x_curr - f_at_theta_prev # (num_states, 1)

    #         theta_km = rk.iterate(A, b, theta_hat_prev.reshape(-1,1), 10000, 0.01).reshape(2) + theta_hat_prev
    #         delta_theta_hat = np.linalg.lstsq(A, b)[0]
    #         theta_hat = delta_theta_hat + theta_hat_prev

    #         if debug_history_length>0:
    #             print("A: ", A)
    #             print("b: ", b.T)
    #             print("gt residual: ", np.linalg.norm(np.dot(A,theta)-b))
    #             debug_history_length -= 1

    #         print("step: ", i, "\n",
    #               "u_k: ", u_curr, "\n",
    #               "x_k: ", x_prev[:3], "\n",
    #               "theta_k: ", theta, "\n",
    #               "theta_km: ", theta_km, "\n",
    #               "theta_lstsq: ", theta_hat
    #               )

    #         x_curr = x_curr.reshape(x_curr.shape[0]).tolist()
    #         u_curr = u_curr.reshape(u_curr.shape[0]).tolist()

    #         # Store results
    #         x_all.append(x_curr)
    #         u_all.append(u_curr)
    #         theta_all.append(theta)
    #         theta_hat_all.append(theta_hat)

    #     return x_all, u_all, theta_hat_all, theta_all
    
    # def simulate_quadrotor_hover_with_DEKA(self, NSIM: int =200):
    #     theta = np.array([self.quadrotor.mass,self.quadrotor.g])
    #     theta_hat = np.copy(theta)
    #     delta_theta_hat = np.array([[0.0,0.0]])

    #     # get tasks goals
    #     x_nom, u_nom = self.quadrotor.get_hover_goals(theta[0], theta[1], self.quadrotor.kt)
    #     # check_grads(self.quadrotor.quad_dynamics_rk4, modes=['rev'], order=2)(x_nom, u_nom, self.quadrotor.mass, self.quadrotor.g)
    #     Anp, Bnp = self.quadrotor.get_linearized_dynamics(x_nom, u_nom, theta[0], theta[1])
    #     Q, R = self.quadrotor_controller.get_QR_bryson()
    #     self.quadrotor_controller.update_linearized_dynamics(Anp, Bnp, Q, R)

    #     # randomly perturb initial state
    #     x0 = np.copy(x_nom)
    #     x0[0:3] += np.array([0.2, 0.2, -0.2])  # disturbed initial position
    #     x0[3:7] = self.quadrotor.rptoq(np.array([1.0, 0.0, 0.0]))  # disturbed initial attitude #TODO: move math methods to utilities class
    #     print("Perturbed Intitial State: ")
    #     print(x0)

    #     # get initial control and state
    #     u_curr = self.quadrotor_controller.compute(x0, x_nom, u_nom)
    #     x_curr = np.copy(x0)

    #     x_all = []
    #     u_all = []
    #     theta_all = []
    #     theta_hat_all = []

    #     changing_steps = [30,100]#np.random.choice(range(20,180),size=1, replace=False)
        

    #     df_dm = jacobian(self.quadrotor.quad_dynamics_rk4, 2)
    #     df_dg = jacobian(self.quadrotor.quad_dynamics_rk4, 3)

    #     deka = DEKA(num_params=2, smoothing_factor=0)

    #     # Priority queue for history (fixed size)
    #     queue_size = 3
    #     A_queue, b_queue = deque(maxlen=queue_size), deque(maxlen=queue_size)

    #     # Keep track of scores for removal
    #     score_queue = deque(maxlen=queue_size)

    #     # Simulation loop
    #     for i in range(NSIM):
    #         # Change system parameters at specific step
    #         if i in changing_steps:
    #             mass_update_scale = np.random.uniform(0.5, 2.)
    #             gravity_update_scale = np.random.uniform(0.9, 1.1)
    #             theta = np.array([self.quadrotor.mass * mass_update_scale, self.quadrotor.g * gravity_update_scale])

    #         # update goals
    #         x_nom, u_nom = self.quadrotor.get_hover_goals(theta_hat[0], theta_hat[1], self.quadrotor.kt)
    #         Anp, Bnp = self.quadrotor.get_linearized_dynamics(x_nom, u_nom, theta_hat[0], theta_hat[1])
    #         self.quadrotor_controller.update_linearized_dynamics(Anp, Bnp, Q, R)

    #         # compute controls
    #         u_curr = self.quadrotor_controller.compute(x_curr, x_nom, u_nom) 

    #         # step
    #         x_prev = x_curr                                                                     # at t=k
    #         x_curr = self.quadrotor.quad_dynamics_rk4(x_prev, u_curr, theta[0], theta[1]) 

    #         # estimate parameters
    #         theta_hat_prev = theta_hat                                                          # at t=k
    #         A = np.column_stack((df_dm(x_prev, u_curr, theta_hat_prev[0], theta_hat_prev[1]),  # (num_states, num_params)
    #                              df_dg(x_prev, u_curr, theta_hat_prev[0], theta_hat_prev[1])))
    #         f_at_theta_prev = self.quadrotor.quad_dynamics_rk4(x_prev, u_curr, theta_hat_prev[0], theta_hat_prev[1]) # (num_states, 1)
    #         b = x_curr - f_at_theta_prev # (num_states, 1)

    #         # # Add to history queue
    #         # A_queue.append(A)
    #         # b_queue.append(b)

    #         # if i == 30 or i == 100:
    #         #     A_queue.clear()
    #         #     b_queue.clear() 

    #         # lsq_delta = np.linalg.lstsq(A, b)[0]
    #         # if len(A_queue) == queue_size:
    #         #     A_hist = np.vstack(A_queue)  # Shape (13*3, 2)
    #         #     b_hist = np.vstack(b_queue)  # Shape (13*3, 1)

    #         delta_theta_hat_prev = delta_theta_hat
    #         delta_theta_hat = deka.iterate(A.reshape(-1,2), b.reshape(-1,1), delta_theta_hat_prev.reshape(-1,1), 1000, 1e-4).reshape(2)
    #         theta_hat = delta_theta_hat + theta_hat_prev

    #         print("step: ", i, "\n",
    #               "u_k: ", u_curr, "\n",
    #               "x_k: ", x_prev[:3], "\n",
    #               "theta_k: ", theta, "\n",
    #               "theta_lstsq: ", theta_hat, "\n",
    #               "delta_theta: ", delta_theta_hat, "\n"
    #               )
            
    #         x_curr = x_curr.reshape(x_curr.shape[0]).tolist()
    #         u_curr = u_curr.reshape(u_curr.shape[0]).tolist()
            
    #         # Store results
    #         x_all.append(x_curr)
    #         u_all.append(u_curr)
    #         theta_all.append(theta)
    #         theta_hat_all.append(theta_hat)

    #     return x_all, u_all, theta_hat_all, theta_all
    
    # def simulate_quadrotor_hover_with_DEKA(self, NSIM: int =200): #TODO: add RLS parameters here!
    #     # initialize quadrotor parameters
    #     np.set_printoptions(suppress=False, precision=10)
    #     Ixx, Iyy, Izz = self.quadrotor.J[0,0], self.quadrotor.J[1,1], self.quadrotor.J[2,2]
    #     Ixy, Ixz, Iyz = self.quadrotor.J[0,1], self.quadrotor.J[0,2], self.quadrotor.J[1,2]
    #     theta = np.array([self.quadrotor.mass,Ixx,Ixy,Ixz,Iyy,Iyz,Izz])
    #     theta_hat = theta.copy()
        
    #     # get tasks goals
    #     x_nom, u_nom = self.quadrotor.get_hover_goals(theta)
    #     Anp, Bnp = self.quadrotor.get_linearized_dynamics(x_nom, u_nom, theta)
    #     Q, R = self.quadrotor_controller.get_QR_bryson()
    #     self.quadrotor_controller.update_linearized_dynamics(Anp, Bnp, Q, R)

    #     # randomly perturb initial state
    #     x0 = np.copy(x_nom)
    #     x0[0:3] += np.array([0.2, 0.2, -0.2])  # disturbed initial position
    #     x0[3:7] = self.quadrotor.rptoq(np.array([1.0, 0.0, 0.0]))  # disturbed initial attitude #TODO: move math methods to utilities class
    #     print("Perturbed Intitial State: ")
    #     print(x0)

    #     # get initial control and state
    #     u_curr = self.quadrotor_controller.compute(x0, x_nom, u_nom)
    #     x_curr = np.copy(x0)

    #     x_all = []
    #     u_all = []
    #     theta_all = []
    #     theta_hat_all = []

    #     changing_steps = [50]#np.random.choice(range(20,180),size=2, replace=False)
 
    #     deka = DEKA_new()

    #     # simulate the dynamics with the LQR controller
    #     for i in range(NSIM):
    #         # noising the parameters
    #         # if i % 10 == 0:
    #         #     theta += np.random.normal(0, process_noise_std, size=theta.shape)

    #         # Change system parameters at specific step
    #         if i in changing_steps:
    #             update_scale = np.random.uniform(1, 2)
    #             theta *= update_scale

    #         # update goals
    #         x_nom, u_nom = self.quadrotor.get_hover_goals(theta)
    #         Anp, Bnp = self.quadrotor.get_linearized_dynamics(x_nom, u_nom, theta)
    #         self.quadrotor_controller.update_linearized_dynamics(Anp, Bnp, Q, R)

    #         # compute controls
    #         u_curr = self.quadrotor_controller.compute(x_curr, x_nom, u_nom)                    # at t=k

    #         # step
    #         x_curr = self.quadrotor.quad_dynamics_rk4(x_curr, u_curr, theta)       # at t=k+1
            
    #         # formulate measurement model
    #         A = self.quadrotor.get_data_matrix(x_curr, self.quadrotor.quad_dynamics(x_curr, u_curr, theta))
    #         b = self.quadrotor.get_force_vector(x_curr, u_curr, theta)
            
    #         # import pdb; pdb.set_trace()
    #         theta_hat = rls.iterate(A,b).reshape(-1,)
    #         # theta_hat = np.linalg.lstsq(A, b)[0]

    #         print("step: ", i, "\n", 
    #             "prediction_err: ", np.linalg.norm(theta-theta_hat)/7, "\n"
    #               )


    #         x_curr = x_curr.reshape(x_curr.shape[0]).tolist() #TODO: x one step in front of controls
    #         u_curr = u_curr.reshape(u_curr.shape[0]).tolist()

    #         x_all.append(x_curr)
    #         u_all.append(u_curr)
    #         theta_all.append(theta.copy())
    #         theta_hat_all.append(theta_hat.copy())

    #     return x_all, u_all, theta_all, theta_hat_all
    
    
    # def simulate_quadrotor_hover_with_REK(self, NSIM: int =200):
    #     theta = np.array([self.quadrotor.mass,self.quadrotor.g])
    #     theta_hat = np.copy(theta)
    #     delta_theta_hat = np.array([[0.0,0.0]])

    #     # get tasks goals
    #     x_nom, u_nom = self.quadrotor.get_hover_goals(theta[0], theta[1], self.quadrotor.kt)
    #     # check_grads(self.quadrotor.quad_dynamics_rk4, modes=['rev'], order=2)(x_nom, u_nom, self.quadrotor.mass, self.quadrotor.g)
    #     Anp, Bnp = self.quadrotor.get_linearized_dynamics(x_nom, u_nom, theta[0], theta[1])
    #     Q, R = self.quadrotor_controller.get_QR_bryson()
    #     self.quadrotor_controller.update_linearized_dynamics(Anp, Bnp, Q, R)

    #     # randomly perturb initial state
    #     x0 = np.copy(x_nom)
    #     x0[0:3] += np.array([0.2, 0.2, -0.2])  # disturbed initial position
    #     x0[3:7] = self.quadrotor.rptoq(np.array([1.0, 0.0, 0.0]))  # disturbed initial attitude #TODO: move math methods to utilities class
    #     print("Perturbed Intitial State: ")
    #     print(x0)

    #     # get initial control and state
    #     u_curr = self.quadrotor_controller.compute(x0, x_nom, u_nom)
    #     x_curr = np.copy(x0)

    #     x_all = []
    #     u_all = []
    #     theta_all = []
    #     theta_hat_all = []

    #     changing_steps = [30,100]#np.random.choice(range(20,180),size=1, replace=False)
        

    #     df_dm = jacobian(self.quadrotor.quad_dynamics_rk4, 2)
    #     df_dg = jacobian(self.quadrotor.quad_dynamics_rk4, 3)

    #     rek = REK()

    #     # Priority queue for history (fixed size)
    #     queue_size = 3
    #     A_queue, b_queue = deque(maxlen=queue_size), deque(maxlen=queue_size)

    #     # Keep track of scores for removal
    #     score_queue = deque(maxlen=queue_size)

    #     # Simulation loop
    #     for i in range(NSIM):
    #         # Change system parameters at specific step
    #         if i in changing_steps:
    #             mass_update_scale = np.random.uniform(1, 3/2)
    #             gravity_update_scale = np.random.uniform(1, 3/2)
    #             theta = np.array([self.quadrotor.mass * mass_update_scale, self.quadrotor.g * gravity_update_scale])

    #         # update goals
    #         x_nom, u_nom = self.quadrotor.get_hover_goals(theta_hat[0], theta_hat[1], self.quadrotor.kt)
    #         Anp, Bnp = self.quadrotor.get_linearized_dynamics(x_nom, u_nom, theta_hat[0], theta_hat[1])
    #         self.quadrotor_controller.update_linearized_dynamics(Anp, Bnp, Q, R)

    #         # compute controls
    #         u_curr = self.quadrotor_controller.compute(x_curr, x_nom, u_nom) 

    #         # step
    #         x_prev = x_curr                                                                     # at t=k
    #         x_curr = self.quadrotor.quad_dynamics_rk4(x_prev, u_curr, theta[0], theta[1]) 

    #         # estimate parameters
    #         theta_hat_prev = theta_hat                                                          # at t=k
    #         A = np.column_stack((df_dm(x_prev, u_curr, theta_hat_prev[0], theta_hat_prev[1]),  # (num_states, num_params)
    #                              df_dg(x_prev, u_curr, theta_hat_prev[0], theta_hat_prev[1])))
    #         f_at_theta_prev = self.quadrotor.quad_dynamics_rk4(x_prev, u_curr, theta_hat_prev[0], theta_hat_prev[1]) # (num_states, 1)
    #         b = x_curr - f_at_theta_prev # (num_states, 1)

    #         # # Add to history queue
    #         # A_queue.append(A)
    #         # b_queue.append(b)

    #         # if i == 30 or i == 100:
    #         #     A_queue.clear()
    #         #     b_queue.clear() 

    #         # lsq_delta = np.linalg.lstsq(A, b)[0]
    #         # if len(A_queue) == queue_size:
    #         #     A_hist = np.vstack(A_queue)  # Shape (13*3, 2)
    #         #     b_hist = np.vstack(b_queue)  # Shape (13*3, 1)

    #         delta_theta_hat_prev = delta_theta_hat
    #         delta_theta_hat = rek.iterate(A.reshape(-1,2), b.reshape(-1,1), delta_theta_hat_prev.reshape(-1,1), 1000, 1e-5).reshape(2)
    #         theta_hat = delta_theta_hat + theta_hat_prev

    #         print("step: ", i, "\n",
    #               "u_k: ", u_curr, "\n",
    #               "x_k: ", x_prev[:3], "\n",
    #               "theta_k: ", theta, "\n",
    #               "theta_km: ", theta_hat, "\n",
    #               )
            
    #         x_curr = x_curr.reshape(x_curr.shape[0]).tolist()
    #         u_curr = u_curr.reshape(u_curr.shape[0]).tolist()
            
    #         # Store results
    #         x_all.append(x_curr)
    #         u_all.append(u_curr)
    #         theta_all.append(theta)
    #         theta_hat_all.append(theta_hat)

    #     return x_all, u_all, theta_hat_all, theta_all

    def main(): 
        np.set_printoptions(suppress=False, precision=10)

        parser = argparse.ArgumentParser(description="An online parameter estimation interface with different robots, control tasks, estimation methods.")
        parser.add_argument("--robot", type=str, required=True, help="choose from quadrotor, cartpole, double_pendulum")
        parser.add_argument("--task", type=str, required=True, help="choose from hover, tracking, control") 
        parser.add_argument("--method", type=str, required=True, help="choose from Naive_MPC, KM, RLS, EKF, DEKA")  
        parser.add_argument("--update_type", type=str, required=False, help="choose from immediate_update, late_update, never_update") 
        args = parser.parse_args()

        method_name = f"simulate_{args.robot}_{args.task}_with_{args.method}"
        ParamEst = OnlineParamEst()

        if hasattr(ParamEst, method_name):
            if args.method == "Naive_MPC":              # without parameter estimation
                update_type = args.update_type
                x_history, u_history, theta_history = getattr(ParamEst, method_name)(update_type)
                title = f"{args.robot} {args.task} with {args.method} and update type: " + update_type 
                visualize_trajectory_inertia(x_history, u_history, theta_history, title) #TODO: different state space for different robots!
            else:                                       # with parameter estimation 
                x_history, u_history, theta_history, theta_hat_history = getattr(ParamEst, method_name)()
                title = f"Online Parameter Estimation for {args.robot} {args.task} with {args.method}"
                visualize_trajectory_with_est(x_history, u_history, theta_history, theta_hat_history, title)
                # theta_hat_deka_array = np.array(theta_hat_history)
                # theta_deka_array = np.array(theta_history)
                # visualize_all_parameter(theta_deka_array, theta_hat_deka_array)

        else: 
            print(f"Error: Method {method_name} not found. Use --help to see available option.")


if __name__ == "__main__":
    OnlineParamEst.main()<|MERGE_RESOLUTION|>--- conflicted
+++ resolved
@@ -245,8 +245,8 @@
 
             # Change system parameters at specific step
             if i in changing_steps:
-                update_scale = np.random.uniform(2, 4)
-                theta[0] *= update_scale
+                update_scale = np.random.uniform(2, 4, size=theta[0:2].shape)
+                theta[0:2] *= update_scale
 
             # update goals
             x_nom, u_nom = self.quadrotor.get_hover_goals()
@@ -372,8 +372,6 @@
 
         return x_all, u_all, theta_all, theta_hat_all
     
-<<<<<<< HEAD
-=======
     def simulate_quadrotor_hover_with_EKF(self, NSIM: int =200): #TODO: add RLS parameters here!
         # initialize quadrotor parameters
         np.set_printoptions(suppress=False, precision=10)
@@ -467,7 +465,6 @@
             theta_hat_all.append(theta_hat.copy())
 
         return x_all, u_all, theta_all, theta_hat_all
->>>>>>> 33e46bcc
 
     def simulate_quadrotor_hover_with_DEKA(self, NSIM: int =200): #TODO: add RLS parameters here!
         # initialize quadrotor parameters
