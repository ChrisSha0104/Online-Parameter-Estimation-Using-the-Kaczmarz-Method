--- conflicted
+++ resolved
@@ -146,11 +146,7 @@
 class RLS:
     """RLS with adaptive forgetting factor (lambda)."""
 
-<<<<<<< HEAD
     def __init__(self, num_params, theta_hat=None, forgetting_factor=0.3, c=1000):
-=======
-    def __init__(self, num_params, theta_hat=None, forgetting_factor=0.5, c=1000):
->>>>>>> e31e819f
         """
         :param num_params: Number of parameters to estimate.
         :param theta_hat: Initial estimate of parameters, otherwise set to zeros.
