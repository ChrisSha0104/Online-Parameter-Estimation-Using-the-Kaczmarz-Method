import numpy as np
import unittest


class LMS:
    """
    Basic least mean squares (LMS) method.

    This is a gradient method and implements both normalized and unnormalized approaches.
    """

    def __init__(
        self, num_params, theta_hat=None, gain=0.01, normalized=True, bias=1e-6
    ):
        self.n = num_params
        self.gamma = gain
        self.bias = bias
        self.normalized = normalized
        self.theta_hat = (
            theta_hat if theta_hat is not None else np.zeros((num_params, 1))
        )

    def iterate(self, A, b):
        Q = np.ones((self.n, 1)) * self.gamma

        if self.normalized:
            Q /= np.linalg.norm(A, axis=1) ** 2 + self.bias

        K = A @ Q
        self.theta_hat += K @ (b - A @ self.theta_hat)

class DEKA_new:
    def __init__(
        self,
        num_params,
        x0=None,
        damping=0.9,
        regularization=1e-30,
        smoothing_factor=0.0,
    ):
        """
        DEKA solver with damping, regularization, and exponential smoothing.

        Args:
            num_params (int): Number of parameters to estimate.
            x0 (np.ndarray): Initial guess for x (num_params x 1). Defaults to zeros.
            damping (float): Damping factor to scale the update (e.g., 0.1).
            regularization (float): Small constant added to denominator for stability.
            smoothing_factor (float): Exponential smoothing factor in [0, 1).
                                      Closer to 1 means more smoothing.
        """
        self.num_params = num_params
        self.x_k = (
            x0.reshape(num_params, 1) if x0 is not None else np.zeros((num_params, 1))
        )
        self.x_k_smooth = self.x_k.copy()
        self.damping = damping
        self.regularization = regularization
        self.smoothing_factor = smoothing_factor

    def iterate(self, A, b, x_0=None, num_iterations=50, tol=0.05):
        """
        Performs DEKA iterations on the system Ax = b using damping and regularization,
        then applies exponential smoothing to the final estimate.

        Args:
            A (np.ndarray): Matrix A (num_rows x num_params).
            b (np.ndarray): Vector b (num_rows x 1).
            x_0 (np.ndarray): Optional new initial guess for x (num_params x 1).
            num_iterations (int): Maximum number of iterations.
            tol (float): Convergence tolerance based on the residual norm.

        Returns:
            np.ndarray: The smoothed solution vector x (num_params x 1).
        """
        #print(A.shape, b.shape)
        if x_0 is not None:
            self.x_k = x_0.reshape(self.num_params, 1)

        # Create a mask to ignore rows where A is all zeros
        row_mask = np.any(A != 0, axis=1)  # True for nonzero rows, False for zero rows
        if not np.any(row_mask):  # If all rows are zero, return x_k immediately
           # print("A has only zero rows, returning current estimate.")
            return self.x_k
        A = A[row_mask]  # Keep only nonzero rows
        alpha = 0.5

        for k in range(num_iterations):
            residual = b - A @ self.x_k
            if np.linalg.norm(residual) < tol:
                print(f"exited at {np.linalg.norm(residual)} in {k} iterations")
                break

            # Compute quantities needed for the update.
            res_norm_sq = np.linalg.norm(residual) ** 2
            A_row_norms_sq = np.sum(A**2, axis=1) + 1e-30
            # import pdb; pdb.set_trace()
            max_ratio = np.max(np.abs(residual.flatten()) ** 2 / A_row_norms_sq)
            fro_norm_A_sq = np.linalg.norm(A, "fro") ** 2
            epsilon_k = alpha * (max_ratio / res_norm_sq + 1 / fro_norm_A_sq)

            # Determine indices tau_k where the residual is significant.
            tau_k = np.where(((residual ** 2).squeeze() / A_row_norms_sq) >= (epsilon_k * res_norm_sq), 1, 0)
            # print("tau_k: ", tau_k) 
            # print(tau_k.sum())

            if tau_k.sum() == 0:
                print("Empty tau_k at iteration", k)
                alpha *= 0.5
                break

            eta_k = tau_k.reshape(-1, 1) * residual # apply mask to residual

            # Compute the update direction.
            A_T_eta_k = A.T @ eta_k
            denom = np.linalg.norm(A_T_eta_k) ** 2 + self.regularization
            numerator = eta_k.T @ residual
            raw_update = (numerator / denom) * A_T_eta_k
            # print("raw update: ", raw_update)   

            # Apply damping (scale the update).
            update = self.damping * raw_update

            # Update the raw parameter estimate.
            self.x_k = self.x_k + update# + 0.3 * (self.x_k - x_prev)

            # if k % 10 == 0 and np.linalg.norm(b - A @ self.x_k) < tol:
            #     print("residual new: ", np.linalg.norm(b - A @ self.x_k))
            #     print("residual previous: ", np.linalg.norm(b - A @ x_prev))
            #     if k < 10:
            #         print("DEKA converged in", k, "iterations")
            #         return self.x_k/3
            #     else:
            #         print("DEKA converged in", k, "iterations")
            #         return self.x_k

        if (k == (num_iterations-1)):
            print("max iter reached")
        # Exponential smoothing to blend the new raw estimate into a smoothed version
        self.x_k_smooth = (
            self.smoothing_factor * self.x_k_smooth
            + (1 - self.smoothing_factor) * self.x_k
        )

        return self.x_k_smooth, k
class RLS:
    """RLS with adaptive forgetting factor (lambda)."""

    def __init__(self, num_params, theta_hat=None, forgetting_factor=0.5, c=1000):
        """
        :param num_params: Number of parameters to estimate.
        :param theta_hat: Initial estimate of parameters, otherwise set to zeros.
        :param forgetting_factor: Forgetting factor (typically referred to as lambda).
        :param c: Constant factor for initial covariance matrix scale.
        """
        self.n = num_params
        self.P = np.eye(num_params) * c
        self.theta_hat = (
            theta_hat if theta_hat is not None else np.zeros((num_params, 1))
        )
        self.lambda_ = forgetting_factor

    def iterate(self, A, b):
        """
        :param A: Jacobian of system w.r.t. parameters.
        :param b: Measurement vector.
        """
        K = (
            self.P
            @ A.T
            @ np.linalg.inv(A @ self.P @ A.T + self.lambda_ * np.eye(A.shape[0]))
        )
        self.theta_hat += K @ (b - A @ self.theta_hat)
        self.P = (self.P - K @ A @ self.P) / self.lambda_
        return self.theta_hat


class AdaptiveLambdaRLS:
    """
    RLS with adaptive forgetting factor (lambda).

        lambda = 1 - alpha / (1 + ||b - A * theta||)

    Adjusts lambda such that forgetting is reduced when parameters are stable and increased when changing.
    """

    def __init__(
        self, num_params, theta_hat=None, forgetting_factor=0.98, alpha=0.01, c=1000
    ):
        """
        :param num_params: Number of parameters to estimate.
        :param theta_hat: Initial estimate of parameters, otherwise set to zeros.
        :param forgetting_factor: Forgetting factor (typically referred to as lambda).
        :param forgetting_adaptation: Tuning factor for adaptive forgetting.
        :param c: Constant factor for initial covariance matrix scale.
        """
        self.n = num_params
        self.P = np.eye(num_params) * c
        self.theta_hat = (
            theta_hat if theta_hat is not None else np.zeros((num_params, 1))
        )
        self.lambda_ = forgetting_factor
        self.alpha = alpha

    def iterate(self, A, b):
        """
        :param A: Jacobian of system w.r.t. parameters.
        :param b: Measurement vector.
        """
        K = (
            self.P
            @ A.T
            @ np.linalg.inv(A @ self.P @ A.T + self.lambda_ * np.eye(A.shape[0]))
        )
        self.theta_hat += K @ (b - A @ self.theta_hat)
        self.P = (self.P - K @ A @ self.P) / self.lambda_
        self.lambda_ = 1 - self.alpha / (1 + np.linalg.norm(b - A @ self.theta_hat))
        return self.theta_hat


class EKF:
    """
    Basic Extended Kalman Filter

    Assumes that the process noise and measurement noise are known, and that their Jacobians are I. Additionally, the process model jacobian is assumed to be I.

    The process model and measurement model are flipped!

    process model x_k is parameters theta
    measurement z_k is state x
    """

    def __init__(
        self, num_params, process_noise, measurement_noise, theta_hat=None, c=1000
    ):
        """
        :param num_params: Number of parameters to estimate (p).
        :param theta_hat: Initial estimate of parameters, otherwise set to zeros (p x 1 vector).
        :param forgetting_factor: Forgetting factor (typically referred to as lambda).
        :param c: Constant factor for initial covariance matrix scale.
        :param P: Estimation error covariance (p x p matrix)
        :param Q: Process noise covariance (p x p matrix)
        :param R: Measurement noise covariance (d x d matrix)
        """
        self.n = num_params
        self.theta_hat = (
            theta_hat if theta_hat is not None else np.zeros((num_params, 1))
        )
        self.P = np.eye(num_params) * c
        self.Q = process_noise
        self.R = measurement_noise

    def iterate(self, A, b):
        """
        :param A: Jacobian of system w.r.t. parameters (d x p matrix).
        :param b: Measurement vector (d x 1 vector).
        """
        Ftheta = np.eye(self.P.shape[0])
        self.P = Ftheta @ self.P @ Ftheta.T + self.Q
        K = self.P @ A.T @ np.linalg.inv(A @ self.P @ A.T + self.R)
        self.theta_hat += K @ (b - A @ self.theta_hat)
        self.P -= K @ A @ self.P
        return self.theta_hat


class RK:
    def __init__(self, num_params, alpha=0.99, epsilon=1e-8, x0=None):
        self.num_params = num_params
        self.alpha = alpha
        self.epsilon = epsilon  # Small value to prevent division by zero
        self.x = (
            x0.reshape(num_params, 1) if x0 is not None else np.zeros((num_params, 1))
        )

    def iterate(self, A, b, x0=None, num_iterations=1000, tol=0.01):
        """
        A: (num_states, num_param)
        x: (num_param, 1)
        b: (num_states, 1)
        """
        self.A = A
        self.b = b
        self.m = A.shape[0]  # m is the number of rows, n is the number of columns
        self.n = A.shape[1]

        max_iter = 0
        
        if x0 is not None:
            self.x = x0.reshape(self.num_params, 1)

        for _ in range(num_iterations): 
            max_iter += 1

            # Compute exponential weighting for the rows
            row_norms = np.linalg.norm(A, axis=1) ** 2

            # Normalize by subtracting the maximum (robust to large values)
            row_norms -= np.max(row_norms)

            # Scale by alpha (can be adjusted for better performance)
            row_norms *= self.alpha

            # Add epsilon to prevent division by zero or log(0)
            row_norms += self.epsilon

            # Exponentiate (more stable now due to normalization)
            exponential_weights = np.exp(row_norms)

            # Calculate probabilities (should be stable now)
            probabilities = exponential_weights / np.sum(exponential_weights)

            # Ensure probabilities sum to 1 (handle potential rounding errors)
            probabilities /= np.sum(probabilities)

            i = np.random.choice(self.m, p=probabilities.flatten())
            a_i = np.array(self.A[i]).reshape(1, -1)  # Ensure a_i is a row vector
            b_i = np.array(self.b[i]).reshape(1, 1)  # Ensure b_i is a column vector

            # Ensure that a_i has more than one element before calculating the norm
            if a_i.size > 1:
                norm_a_i = np.linalg.norm(a_i)
            else:
                norm_a_i = np.abs(a_i)  # Fallback for single-element case

            residual = np.dot(self.A, self.x) - b

            if np.abs(residual).sum() < tol:
                print("tolerance hit")
                break

            # Ensure the denominator is not too close to zero before division
            if norm_a_i > 1e-6:
                increment = ((b_i - np.dot(a_i, self.x)) / (norm_a_i**2)) * a_i.T
            else:
                increment = np.zeros((self.n, 1))

            increment = increment.reshape(self.n, 1)
            self.x = self.x + increment

        return self.x, max_iter


class REK:
    def __init__(self):
        pass

    def iterate(self, A, b, x0, num_iter, tol):
        m, n = A.shape

        x_k = x0.copy()
        z_k = b.copy()

        A_fro_sq = np.linalg.norm(A, "fro") ** 2
        row_norms_sq = np.sum(A**2, axis=1)
        col_norms_sq = np.sum(A**2, axis=0)

        iter = 0
        while True:
            iter += 1

            i_k = np.random.choice(m, p=row_norms_sq / A_fro_sq)
            j_k = np.random.choice(n, p=col_norms_sq / A_fro_sq)

            A_ik = A[i_k, :]
            A_jk = A[:, j_k]

            if np.linalg.norm(A_jk) > 0:
                # import pdb; pdb.set_trace()
                z_k = z_k - (
                    (np.dot(A_jk, z_k) / np.linalg.norm(A_jk) ** 2) * A_jk
                ).reshape(-1, 1)

            if np.linalg.norm(A_ik) > 0:
                x_k = x_k + (
                    (
                        (b[i_k] - z_k[i_k] - np.dot(A_ik, x_k))
                        / np.linalg.norm(A_ik) ** 2
                    )
                    * A_ik
                ).reshape(-1, 1)

            if iter % (8 * min(m, n)) == 0:
                if np.linalg.norm(x_k) == 0:
                    break
                term1 = np.linalg.norm(A @ x_k - (b - z_k)) / (
                    np.linalg.norm(A, "fro") ** 2 * np.linalg.norm(x_k)
                )
                term2 = np.linalg.norm(A.T @ z_k) / (
                    np.linalg.norm(A, "fro") ** 2 * np.linalg.norm(x_k)
                )

                if term1 <= tol and term2 <= tol:
                    break

            if iter > num_iter:
                print("out of iter")
                break

        return x_k


class RKAS:
    def __init__(self, alpha=0.99, epsilon=1e-8):
        """
        Randomized Kaczmarz with Adaptive Stepsizes (RKAS).
        :param tol: Convergence tolerance.
        :param max_iter: Maximum number of iterations.
        """
        self.alpha = alpha
        self.epsilon = epsilon

    def solve(self, A, b, x0, max_iter=1000, tol=1e-4):
        """
        Solves the inconsistent system Ax = b using RKAS.
        :param A: (m x n) coefficient matrix.
        :param b: (m x 1) right-hand side vector.
        :return: Approximate solution x.
        """
        m, n = A.shape
        x = x0.copy()  # Initial solution x^0 = 0
        r = -b  # Initial residual r^0 = Ax^0 - b = -b

        # # Compute row selection probabilities
        # row_norms = np.linalg.norm(A, axis=1) ** 2
        # probabilities = row_norms / np.sum(row_norms)  # Pr(i_k = i)

        for k in range(max_iter):
            # Compute exponential weighting for the rows
            row_norms = np.linalg.norm(A, axis=1) ** 2

            # Normalize by subtracting the maximum (robust to large values)
            row_norms -= np.max(row_norms)

            # Scale by alpha (can be adjusted for better performance)
            row_norms *= self.alpha

            # Add epsilon to prevent division by zero or log(0)
            row_norms += self.epsilon

            # Absolute value of row norm
            row_norms = np.abs(row_norms)

            # Calculate probabilities (should be stable now)
            probabilities = row_norms / np.sum(row_norms)

            # Ensure probabilities sum to 1 (handle potential rounding errors)
            probabilities /= np.sum(probabilities)

            # Step 1: Select row index i_k with probability Pr(i_k = i)
            i_k = np.random.choice(m, p=probabilities)

            # Extract row A_{i_k,:} and corresponding residual component
            A_ik = A[i_k, :].reshape(1, -1)  # Ensure row vector
            AAT_ik = np.dot(A, A_ik.T)  # Compute A * A^T for row i_k

            # Step 2: Compute adaptive step size
            if np.linalg.norm(AAT_ik) > 1e-6:
                alpha_k = np.dot(AAT_ik.T, r) / np.linalg.norm(AAT_ik) ** 2
            else:
                alpha_k = 0

            # Step 3: Update solution and residual
            x = x - alpha_k * A_ik.T
            r = r - alpha_k * AAT_ik

            # Check for convergence
            if np.linalg.norm(r) < tol:
                print(f"Converged in {k} iterations")
                break
        return x


class DEKA:
    def __init__(
        self,
        num_params,
        x0=None,
        damping=0.1,
        regularization=1e-6,
        smoothing_factor=0.9,
        tol_max=1e-4,
        tol_min=1e-7,
    ):
        """
        DEKA solver with damping, regularization, and exponential smoothing.

        Args:
            num_params (int): Number of parameters to estimate.
            x0 (np.ndarray): Initial guess for x (num_params x 1). Defaults to zeros.
            damping (float): Damping factor to scale the update (e.g., 0.1).
            regularization (float): Small constant added to denominator for stability.
            smoothing_factor (float): Exponential smoothing factor in [0, 1).
                                      Closer to 1 means more smoothing.
        """
        self.num_params = num_params
        self.x_k = (
            x0.reshape(num_params, 1) if x0 is not None else np.zeros((num_params, 1))
        )
        self.x_k_smooth = self.x_k.copy()
        self.damping = damping
        self.regularization = regularization
        self.smoothing_factor = smoothing_factor
        self.tol = tol_max
        self.tol_min = tol_min

<<<<<<< HEAD
    def iterate(self, A, b, x_0=None, num_iterations=1000):
=======
    def iterate(self, A, b, x_0=None, num_iterations=5, tol=1e-4):
>>>>>>> d7bdba6b
        """
        Performs DEKA iterations on the system Ax = b using damping and regularization,
        then applies exponential smoothing to the final estimate.

        Args:
            A (np.ndarray): Matrix A (num_rows x num_params).
            b (np.ndarray): Vector b (num_rows x 1).
            x_0 (np.ndarray): Optional new initial guess for x (num_params x 1).
            num_iterations (int): Maximum number of iterations.
            tol (float): Convergence tolerance based on the residual norm.

        Returns:
            np.ndarray: The smoothed solution vector x (num_params x 1).
        """

        max_iter = 0

        if x_0 is not None:
            self.x_k = x_0.reshape(self.num_params, 1)

        # Create a mask to ignore rows where A is all zeros
        row_mask = np.any(A != 0, axis=1)  # True for nonzero rows, False for zero rows
        if not np.any(row_mask):  # If all rows are zero, return x_k immediately
            # print("A has only zero rows, returning current estimate.")
            return self.x_k

        A = A[row_mask]  # Keep only nonzero rows
        b = b[row_mask]  # Keep corresponding b values

        for k in range(num_iterations):
            max_iter += 1

            residual = (b - A @ self.x_k).squeeze()
            # import pdb; pdb.set_trace()
            if np.linalg.norm(residual) < self.tol:
                print(f"exited at {np.linalg.norm(residual)} in {k} iterations")
                # import pdb; pdb.set_trace()
                if self.tol > self.tol_min:
                    self.tol *= 0.5
                break

            # Compute quantities needed for the update.
            res_norm_sq = np.linalg.norm(residual) ** 2
            A_row_norms_sq = np.sum(A**2, axis=1) + 1e-10 # (18,1)
            max_ratio = np.max(np.abs(residual) ** 2 / A_row_norms_sq)
            fro_norm_A_sq = np.linalg.norm(A, "fro") ** 2
            epsilon_k = 0.5 * (max_ratio / res_norm_sq + 1 / fro_norm_A_sq)

            # Determine indices tau_k where the residual is significant and applies mask to residual for eta_k
            eta_k = np.where(residual ** 2 / A_row_norms_sq >= epsilon_k * res_norm_sq, residual, 0).reshape(-1, 1)

            if eta_k.sum() == 0:
                # print("Empty tau_k at iteration", k)
                break

            # Compute the update direction.
            A_T_eta_k = A.T @ eta_k
            denom = np.linalg.norm(A_T_eta_k) ** 2 + self.regularization
            numerator = eta_k.T @ residual
            raw_update = (numerator / denom) * A_T_eta_k

            # Apply damping (scale the update).
            update = self.damping * raw_update

            # Update the raw parameter estimate.
            self.x_k = self.x_k + update

<<<<<<< HEAD
        exit_status = (k == (num_iterations-1))
        if exit_status:
            if self.tol < self.tol_min:
                self.tol *= 2
            print("max iter reached")
=======
        exit_status = (k == (num_iterations - 1))
        # if exit_status:
        #     print("max iter reached")
>>>>>>> d7bdba6b

        # Exponential smoothing to blend the new raw estimate into a smoothed version
        self.x_k_smooth = (
            self.smoothing_factor * self.x_k_smooth
            + (1 - self.smoothing_factor) * self.x_k
        )

        return self.x_k_smooth, exit_status, max_iter


# class TestDEKA(unittest.TestCase):
# def test_square_matrix(self):
#     A = np.array([[2, 1], [5, 7]], dtype=float)
#     b = np.array([[11], [13]], dtype=float)
#     x0 = np.array([[1], [1]], dtype=float)
#     deka = DEKA()
#     x = deka.iterate(A, b, x0, num_iterations=100, tol=1e-6)
#     self.assertTrue(np.allclose(A @ x, b, atol=1e-5))

# def test_underdetermined_system(self):
#     A = np.array([[1, 2, 3], [4, 5, 6]], dtype=float)
#     b = np.array([[14], [32]], dtype=float)
#     x0 = np.array([[0], [0], [0]], dtype=float)
#     deka = DEKA()
#     x = deka.iterate(A, b, x0, num_iterations=100, tol=1e-6)
#     self.assertTrue(np.allclose(A @ x, b, atol=1e-5))

# def test_overdetermined_system(self):
#     A = np.array([[1, 2], [3, 4], [5, 6]], dtype=float)
#     b = np.array([[3], [7], [11]], dtype=float)
#     x0 = np.array([[0], [0]], dtype=float)
#     deka = DEKA()
#     x = deka.iterate(A, b, x0, num_iterations=100, tol=1e-6)
#     self.assertTrue(np.allclose(A @ x, b, atol=1e-5))

# def test_random_system(self):
#     A = np.random.rand(10, 5)
#     x = np.random.rand(5, 1)
#     b = np.dot(A, x)
#     x0 = np.zeros((5, 1))
#     deka = DEKA()
#     x = deka.iterate(A, b, x0, num_iterations=100, tol=1e-6)
#     self.assertTrue(np.allclose(A @ x, b, atol=1e-5))

# def test_empty_tau_k(self):
#     A = np.array([[1, 0], [0, 1]], dtype=float)
#     b = np.array([[0], [0]], dtype=float)  # b is in the null space of A
#     x0 = np.array([[1], [1]], dtype=float)  # Initial guess
#     deka = DEKA()
#     x = deka.iterate(A, b, x0, num_iterations=100, tol=1e-6)
#     # In this case, we expect the algorithm to return the initial guess
#     # because the residual is zero, leading to an empty tau_k.
#     self.assertTrue(np.allclose(x, x0, atol=1e-5))

# def test_square_matrix(self):
#     A = np.array([[2, 1], [5, 7]], dtype=float)
#     b = np.array([[11], [13]], dtype=float)
#     x0 = np.array([[1], [1]], dtype=float)
#     rk = RK()
#     x = rk.iterate(A, b, x0, num_iterations=100, tol=1e-6)
#     self.assertTrue(np.allclose(A @ x, b, atol=1e-5))

# def test_underdetermined_system(self):
#     A = np.array([[1, 2, 3], [4, 5, 6]], dtype=float)
#     b = np.array([[14], [32]], dtype=float)
#     x0 = np.array([[0], [0], [0]], dtype=float)
#     rk = RK()
#     x = rk.iterate(A, b, x0, num_iterations=100, tol=1e-6)
#     self.assertTrue(np.allclose(A @ x, b, atol=1e-5))

# def test_overdetermined_system(self):
#     A = np.array([[1, 2], [3, 4], [5, 6]], dtype=float)
#     b = np.array([[3], [7], [11]], dtype=float)
#     x0 = np.array([[0], [0]], dtype=float)
#     rk = RK()
#     x = rk.iterate(A, b, x0, num_iterations=100, tol=1e-6)
#     self.assertTrue(np.allclose(A @ x, b, atol=1e-5))

# def test_random_system(self):
#     A = np.random.rand(10, 5)
#     x = np.random.rand(5, 1)
#     b = np.dot(A, x)
#     x0 = np.zeros((5, 1))
#     rk = RK()
#     x = rk.iterate(A, b, x0, num_iterations=100, tol=1e-6)
#     self.assertTrue(np.allclose(A @ x, b, atol=1e-5))

# def test_empty_tau_k(self):
#     A = np.array([[1, 0], [0, 1]], dtype=float)
#     b = np.array([[0], [0]], dtype=float)  # b is in the null space of A
#     x0 = np.array([[1], [1]], dtype=float)  # Initial guess
#     rk = RK()
#     x = rk.iterate(A, b, x0, num_iterations=100, tol=1e-6)
#     # In this case, we expect the algorithm to return the initial guess
#     # because the residual is zero, leading to an empty tau_k.
#     self.assertTrue(np.allclose(x, x0, atol=1e-5))

if __name__ == "__main__":
    unittest.main()<|MERGE_RESOLUTION|>--- conflicted
+++ resolved
@@ -503,11 +503,7 @@
         self.tol = tol_max
         self.tol_min = tol_min
 
-<<<<<<< HEAD
     def iterate(self, A, b, x_0=None, num_iterations=1000):
-=======
-    def iterate(self, A, b, x_0=None, num_iterations=5, tol=1e-4):
->>>>>>> d7bdba6b
         """
         Performs DEKA iterations on the system Ax = b using damping and regularization,
         then applies exponential smoothing to the final estimate.
@@ -575,17 +571,11 @@
             # Update the raw parameter estimate.
             self.x_k = self.x_k + update
 
-<<<<<<< HEAD
         exit_status = (k == (num_iterations-1))
         if exit_status:
             if self.tol < self.tol_min:
                 self.tol *= 2
             print("max iter reached")
-=======
-        exit_status = (k == (num_iterations - 1))
-        # if exit_status:
-        #     print("max iter reached")
->>>>>>> d7bdba6b
 
         # Exponential smoothing to blend the new raw estimate into a smoothed version
         self.x_k_smooth = (
